--- conflicted
+++ resolved
@@ -381,11 +381,7 @@
 static void _menu_action_about(struct MenuEntry * entry) {
 	/* Show About dialog */
 	char about_cmd[1024] = "\0";
-<<<<<<< HEAD
-	strcat(about_cmd, "about \"About " APPLICATION_TITLE "\" /usr/share/icons/48/package.png \"PonyOS " APPLICATION_TITLE "\" \"(C) 2018 K. Lange\n-\nPart of PonyOS, which is free software\nreleased under the NCSA/University of Illinois\nlicense.\n-\n%https://ponyos.org\n%https://github.com/klange/ponyos\" ");
-=======
-	strcat(about_cmd, "about \"About " APPLICATION_TITLE "\" /usr/share/icons/48/package.png \"ToaruOS " APPLICATION_TITLE "\" \"© 2018 K. Lange\n-\nPart of ToaruOS, which is free software\nreleased under the NCSA/University of Illinois\nlicense.\n-\n%https://toaruos.org\n%https://github.com/klange/toaruos\" ");
->>>>>>> c13c241c
+	strcat(about_cmd, "about \"About " APPLICATION_TITLE "\" /usr/share/icons/48/package.png \"PonyOS " APPLICATION_TITLE "\" \"© 2018 K. Lange\n-\nPart of PonyOS, which is free software\nreleased under the NCSA/University of Illinois\nlicense.\n-\n%https://toaruos.org\n%https://github.com/klange/toaruos\" ");
 	char coords[100];
 	sprintf(coords, "%d %d &", (int)main_window->x + (int)main_window->width / 2, (int)main_window->y + (int)main_window->height / 2);
 	strcat(about_cmd, coords);
