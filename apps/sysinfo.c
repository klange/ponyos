--- conflicted
+++ resolved
@@ -84,13 +84,8 @@
 	prog_lines[i] = "hostname";
 	sprintf(data_lines[i++], C_A "%s" C_O "@" C_A, user);
 
-<<<<<<< HEAD
-	/* no command */
-	sprintf(data_lines[i++], C_A "OS: " C_O "PonyOS");
-=======
 	prog_lines[i] = ". /etc/os-release; echo ${PRETTY_NAME}";
 	sprintf(data_lines[i++], C_A "OS: " C_O);
->>>>>>> c13c241c
 
 	prog_lines[i] = "uname -sr";
 	sprintf(data_lines[i++], C_A "Kernel: " C_O);
