--- conflicted
+++ resolved
@@ -139,11 +139,6 @@
 	}
 
 	if (!fork()) {
-<<<<<<< HEAD
-		check_framebuffer();
-		clear_screen();
-		update_message("PonyOS is starting up...", 0);
-=======
 		hashmap_t * cmdline = get_cmdline();
 
 		int quiet = 0;
@@ -158,7 +153,6 @@
 		console = fopen("/dev/console","a");
 
 		if (!quiet) say_hello();
->>>>>>> c13c241c
 
 		while (1) {
 			int pex_fd[] = {fileno(pex_endpoint)};
