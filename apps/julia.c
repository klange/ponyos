--- conflicted
+++ resolved
@@ -74,25 +74,6 @@
 	return hsv_to_rgb(4.18879 * hue + rotation, 1.0, 1.0);
 }
 
-<<<<<<< HEAD
-/*
- * Color table
- * These are orange/red shades from the Ubuntu platte.
- */
-int colors[] = {
-	0xFF9dd7f6,
-	0xFFef3f33,
-	0xFFf27835,
-	0xFFf4e97f,
-	0xFF7ac041,
-	0xFF0091ce,
-	0xFF672d87,
-	0xFF343a70,
-	0xFF6c278c,
-	0xFFed4e8e,
-	0xFFc9a9d0,
-	0xFF9562ad,
-=======
 static uint32_t rhue_palette(int k) {
 	double ratio = (double)k / (double)maxiter;
 	double hue   = sin(ratio * M_PI / 2.0);
@@ -110,6 +91,58 @@
 		_BLU(base) * (1.0 - ratio) + _BLU(mixer) * (ratio));
 }
 
+static uint32_t pony_palette(int k) {
+	double ratio = (double)k / (double)maxiter;
+
+	static const int colors[] = {
+		0xFF9dd7f6, /* 0 */
+		0xFFef3f33,
+		0xFFf27835,
+		0xFFf4e97f,
+		0xFF7ac041,
+		0xFF0091ce,
+		0xFF672d87,
+		0xFF343a70,
+		0xFF6c278c, /* 9, these aren't used any more, but here in case */
+		0xFFed4e8e, /*    I decide to fix this up later to look more like */
+		0xFFc9a9d0, /*    the original color scheme */
+		0xFF9562ad, /* 11 */
+	};
+
+	for (int i = 0; i < 100; ++i) {
+		if (ratio <= 0.025) return mix(colors[0], colors[1], ratio / 0.025);
+		ratio -= 0.025;
+		ratio /= 0.975;
+		if (ratio <= 0.025) return mix(colors[1], colors[2], ratio / 0.025);
+		ratio -= 0.025;
+		ratio /= 0.975;
+		if (ratio <= 0.025) return mix(colors[2], colors[3], ratio / 0.025);
+		ratio -= 0.025;
+		ratio /= 0.975;
+		if (ratio <= 0.025) return mix(colors[3], colors[4], ratio / 0.025);
+		ratio -= 0.025;
+		ratio /= 0.975;
+		if (ratio <= 0.025) return mix(colors[4], colors[5], ratio / 0.025);
+		ratio -= 0.025;
+		ratio /= 0.975;
+		if (ratio <= 0.025) return mix(colors[5], colors[6], ratio / 0.025);
+		ratio -= 0.025;
+		ratio /= 0.975;
+		if (ratio <= 0.025) return mix(colors[6], colors[7], ratio / 0.025);
+		ratio -= 0.025;
+		ratio /= 0.975;
+		if (ratio <= 0.025) return mix(colors[7], colors[8], ratio / 0.025);
+		ratio -= 0.025;
+		ratio /= 0.975;
+		if (i < 99) {
+			if (ratio <= 0.025) return mix(colors[8], colors[0], ratio / 0.025);
+			ratio -= 0.025;
+			ratio /= 0.975;
+		}
+	}
+	return rgb(0,0,0);
+}
+
 static uint32_t wiki_palette(int k) {
 	double ratio = (double)k / (double)maxiter;
 
@@ -148,11 +181,11 @@
 }
 
 static uint32_t (*palette_funcs[])(int) = {
+	pony_palette,
 	wiki_palette,
 	hue_palette,
 	rhue_palette,
 	bnw_palette,
->>>>>>> c13c241c
 };
 
 static int current_palette = 0;
