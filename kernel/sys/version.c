/* vim: tabstop=4 shiftwidth=4 noexpandtab
 * This file is part of ToaruOS and is released under the terms
 * of the NCSA / University of Illinois License - see LICENSE.md
 * Copyright (C) 2011-2015 Kevin Lange
 */

#include <version.h>

/* Kernel name. If you change this, you're not
 * my friend any more. */
char * __kernel_name = "ponyos";

/* This really shouldn't change, and if it does,
 * always ensure it still has the correct arguments
 * when used as a vsprintf() format. */
char * __kernel_version_format = "%d.%d.%d-%s";

/* Version numbers X.Y.Z */
<<<<<<< HEAD
int    __kernel_version_major = 3;
int    __kernel_version_minor = 0;
=======
int    __kernel_version_major = 0;
int    __kernel_version_minor = 99;
>>>>>>> e0f45d82
int    __kernel_version_lower = 0;

/* Kernel build suffix, which doesn't necessarily
 * mean anything, but can be used to distinguish
 * between different features included while
 * building multiple kernels. */
char * __kernel_version_suffix   = "mlp";

<<<<<<< HEAD
/* The release codename.
 *
 * History:
 *  * 0.0.X+ are part of the "uiharu" family
 *  * 0.5.X+ branches make up the "neopolitan flavors" family.
 *    0.5.0  is strawberry
 */
char * __kernel_version_codename = "scootaloo";
=======
/* The release codename. */
char * __kernel_version_codename = "saten";
>>>>>>> e0f45d82

/* Build architecture (should probably not be
 * here as a string, but rather some sort of
 * preprocessor macro, or pulled from a script) */
char * __kernel_arch = "i686";

/* Rebuild from clean to reset these. */
char * __kernel_build_date = __DATE__;
char * __kernel_build_time = __TIME__;

#if (defined(__GNUC__) || defined(__GNUG__)) && !(defined(__clang__) || defined(__INTEL_COMPILER))
# define COMPILER_VERSION "gcc " __VERSION__
#elif (defined(__clang__))
# define COMPILER_VERSION "clang " __clang_version__
#else
# define COMPILER_VERSION "unknown-compiler how-did-you-do-that"
#endif

char * __kernel_compiler_version = COMPILER_VERSION;<|MERGE_RESOLUTION|>--- conflicted
+++ resolved
@@ -16,13 +16,8 @@
 char * __kernel_version_format = "%d.%d.%d-%s";
 
 /* Version numbers X.Y.Z */
-<<<<<<< HEAD
 int    __kernel_version_major = 3;
-int    __kernel_version_minor = 0;
-=======
-int    __kernel_version_major = 0;
-int    __kernel_version_minor = 99;
->>>>>>> e0f45d82
+int    __kernel_version_minor = 11;
 int    __kernel_version_lower = 0;
 
 /* Kernel build suffix, which doesn't necessarily
@@ -31,19 +26,8 @@
  * building multiple kernels. */
 char * __kernel_version_suffix   = "mlp";
 
-<<<<<<< HEAD
-/* The release codename.
- *
- * History:
- *  * 0.0.X+ are part of the "uiharu" family
- *  * 0.5.X+ branches make up the "neopolitan flavors" family.
- *    0.5.0  is strawberry
- */
-char * __kernel_version_codename = "scootaloo";
-=======
 /* The release codename. */
-char * __kernel_version_codename = "saten";
->>>>>>> e0f45d82
+char * __kernel_version_codename = "pinkiepie";
 
 /* Build architecture (should probably not be
  * here as a string, but rather some sort of
