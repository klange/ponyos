--- conflicted
+++ resolved
@@ -473,16 +473,12 @@
 	fseek(f, 0, SEEK_END);
 	s = ftell(f);
 	fseek(f, 0, SEEK_SET);
-<<<<<<< HEAD
-
+
+	printf("loading %s, size %d\n", name, s);
 	size_t shm_size = s;
 	char * font = (char *)syscall_shm_obtain(ident, &shm_size); //malloc(s);
 	assert((shm_size >= s) && "shm_obtain returned too little memory to load a font into!");
 
-=======
-	printf("loading %s, size %d\n", name, s);
-	char * font = (char *)syscall_shm_obtain(ident, s); //malloc(s);
->>>>>>> 5de319b8
 	fread(font, s, 1, f);
 
 	printf("First few bytes are %x%x%x%x\n", font[0], font[1], font[2], font[3]);
