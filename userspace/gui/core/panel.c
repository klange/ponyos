/* vim: tabstop=4 shiftwidth=4 noexpandtab
 * This file is part of ToaruOS and is released under the terms
 * of the NCSA / University of Illinois License - see LICENSE.md
 * Copyright (C) 2013-2014 Kevin Lange
 *
 *
 * Yutani Panel
 *
 * Provides a window list and clock as well some simple session management.
 *
 * Future goals:
 * - Applications menu
 * - More session management
 * - Pluggable indicators
 *
 */
#include <stdlib.h>
#include <assert.h>
#include <limits.h>
#include <math.h>
#include <time.h>
#include <unistd.h>
#include <signal.h>
#include <sys/time.h>
#include <sys/utsname.h>
#include <sys/wait.h>

#include "lib/pthread.h"
#include "lib/yutani.h"
#include "lib/graphics.h"
#include "lib/shmemfonts.h"
#include "lib/hashmap.h"
#include "lib/spinlock.h"

#define PANEL_HEIGHT 28
#define FONT_SIZE 14
#define TIME_LEFT 108
#define DATE_WIDTH 70

#define ICON_SIZE 24
#define GRADIENT_HEIGHT 24
#define APP_OFFSET 140
#define TEXT_Y_OFFSET 18
#define ICON_PADDING 2
#define MAX_TEXT_WIDTH 120
#define MIN_TEXT_WIDTH 50

#define HILIGHT_COLOR rgb(142,216,255)
#define FOCUS_COLOR   rgb(255,255,255)
#define TEXT_COLOR    rgb(230,230,230)

#define GRADIENT_AT(y) premultiply(rgba(72, 167, 255, ((24-(y))*160)/24))

#define ALTTAB_WIDTH  250
#define ALTTAB_HEIGHT 70
#define ALTTAB_BACKGROUND premultiply(rgba(0,0,0,150))
#define ALTTAB_OFFSET 10

#define MAX_WINDOW_COUNT 100

#define TOTAL_CELL_WIDTH (ICON_SIZE + ICON_PADDING * 2 + title_width)
#define LEFT_BOUND (width - TIME_LEFT - DATE_WIDTH - ICON_PADDING)

#define APPMENU_WIDTH  200
#define APPMENU_PAD_RIGHT 1
#define APPMENU_PAD_BOTTOM 1
#define APPMENU_BACKGROUND premultiply(rgba(255,255,255,240))
#define APPMENU_HIGHLIGHT rgb(50,50,200)
#define APPMENU_ITEM_HEIGHT 24

static yutani_t * yctx;

static gfx_context_t * ctx = NULL;
static yutani_window_t * panel = NULL;

static gfx_context_t * actx = NULL;
static yutani_window_t * alttab = NULL;

static gfx_context_t * bctx = NULL;
static yutani_window_t * appmenu = NULL;

static int appmenu_item = -1;

static list_t * window_list = NULL;
static volatile int lock = 0;
static volatile int drawlock = 0;

static hashmap_t * icon_cache;

static size_t bg_size;
static char * bg_blob;

static int width;
static int height;

static sprite_t * sprite_panel;
static sprite_t * sprite_logout;

static int center_x(int x) {
	return (width - x) / 2;
}

static int center_y(int y) {
	return (height - y) / 2;
}

static int center_x_a(int x) {
	return (ALTTAB_WIDTH - x) / 2;
}

static int center_y_a(int y) {
	return (ALTTAB_HEIGHT - y) / 2;
}

static void redraw(void);

static volatile int _continue = 1;

struct window_ad {
	yutani_wid_t wid;
	uint32_t flags;
	char * name;
	char * icon;
	char * strings;
	int left;
};

typedef struct {
	char * icon;
	char * appname;
	char * title;
} application_t;

static int appmenu_items_count = 0;
static application_t * applications = NULL;

/* Windows, indexed by list order */
static struct window_ad * ads_by_l[MAX_WINDOW_COUNT+1] = {NULL};
/* Windows, indexed by z-order */
static struct window_ad * ads_by_z[MAX_WINDOW_COUNT+1] = {NULL};

static int focused_app = -1;
static int active_window = -1;
static int was_tabbing = 0;
static int new_focused = -1;

static int title_width = 0;

static sprite_t * icon_get(char * name);
static void redraw_appmenu(int item);

/* Handle SIGINT by telling other threads (clock) to shut down */
static void sig_int(int sig) {
	printf("Received shutdown signal in panel!\n");
	_continue = 0;
}

static void launch_application(char * app) {
	if (!fork()) {
		printf("Starting %s\n", app);
		char * args[] = {"/bin/sh", "-c", app, NULL};
		execvp(args[0], args);
		exit(1);
	}
}

/* Update the hover-focus window */
static void set_focused(int i) {
	if (focused_app != i) {
		focused_app = i;
		redraw();
	}
}

/* Callback for mouse events */
static void panel_check_click(struct yutani_msg_window_mouse_event * evt) {
	if (evt->wid == panel->wid) {
		if (evt->command == YUTANI_MOUSE_EVENT_CLICK) {
			/* Up-down click */
			if (evt->new_x >= width - 24 ) {
				yutani_session_end(yctx);
				_continue = 0;
			} else if (evt->new_x < APP_OFFSET) {
				if (!appmenu) {
					appmenu = yutani_window_create(yctx, APPMENU_WIDTH + APPMENU_PAD_RIGHT, APPMENU_ITEM_HEIGHT * appmenu_items_count + APPMENU_PAD_BOTTOM);
					yutani_window_move(yctx, appmenu, 0, PANEL_HEIGHT);
					bctx = init_graphics_yutani_double_buffer(appmenu);
					redraw_appmenu(-1);
					yutani_focus_window(yctx, appmenu->wid);
				} else {
					/* ??? */
				}
			} else {
				for (int i = 0; i < MAX_WINDOW_COUNT; ++i) {
					if (ads_by_l[i] == NULL) break;
					if (evt->new_x >= ads_by_l[i]->left && evt->new_x < ads_by_l[i]->left + TOTAL_CELL_WIDTH) {
						yutani_focus_window(yctx, ads_by_l[i]->wid);
						break;
					}
				}
			}
		} else if (evt->command == YUTANI_MOUSE_EVENT_MOVE || evt->command == YUTANI_MOUSE_EVENT_ENTER) {
			/* Movement, or mouse entered window */
			if (evt->new_y < PANEL_HEIGHT) {
				for (int i = 0; i < MAX_WINDOW_COUNT; ++i) {
					if (ads_by_l[i] == NULL) {
						set_focused(-1);
						break;
					}
					if (evt->new_x >= ads_by_l[i]->left && evt->new_x < ads_by_l[i]->left + TOTAL_CELL_WIDTH) {
						set_focused(i);
						break;
					}
				}
			} else {
				set_focused(-1);
			}
		} else if (evt->command == YUTANI_MOUSE_EVENT_LEAVE) {
			/* Mouse left panel window */
			set_focused(-1);
		}
	} else {
		if (appmenu && evt->wid == appmenu->wid) {
			/* Do stuff */
			if (evt->command == YUTANI_MOUSE_EVENT_CLICK) {
				if (evt->new_x >= 0 && evt->new_x < appmenu->width && evt->new_y >= 0 && evt->new_y < appmenu->height) {
					int item = evt->new_y / APPMENU_ITEM_HEIGHT;
					launch_application(applications[item].appname);
					yutani_close(yctx, appmenu);
					appmenu = NULL;
					free(bctx->backbuffer);
					free(bctx);
				}
			} else if (evt->command == YUTANI_MOUSE_EVENT_MOVE || evt->command == YUTANI_MOUSE_EVENT_ENTER) {
				if (evt->new_x >= 0 && evt->new_x < appmenu->width && evt->new_y >= 0 && evt->new_y < appmenu->height) {
					int item = evt->new_y / APPMENU_ITEM_HEIGHT;
					if (item != appmenu_item) {
						appmenu_item = item;
						redraw_appmenu(appmenu_item);
					}
				}
			} else if (evt->command == YUTANI_MOUSE_EVENT_LEAVE) {
				if (-1 != appmenu_item) {
					appmenu_item = -1;
					redraw_appmenu(appmenu_item);
				}
			}
		}
	}
}

static void handle_focus_event(struct yutani_msg_window_focus_change * wf) {

	if (appmenu && wf->wid == appmenu->wid  && wf->focused == 0) {
		/* Close */
		yutani_close(yctx, appmenu);
		appmenu = NULL;
		free(bctx->backbuffer);
		free(bctx);
	}

}

static void redraw_alttab(void) {
	/* Draw the background, right now just a dark semi-transparent box */
	draw_fill(actx, ALTTAB_BACKGROUND);

	if (ads_by_z[new_focused]) {
		struct window_ad * ad = ads_by_z[new_focused];

		sprite_t * icon = icon_get(ad->icon);

		/* Draw it, scaled if necessary */
		if (icon->width == 24) {
			draw_sprite(actx, icon, center_x_a(24), ALTTAB_OFFSET);
		} else {
			draw_sprite_scaled(actx, icon, center_x_a(24), ALTTAB_OFFSET, 24, 24);
		}

		set_font_face(FONT_SANS_SERIF_BOLD);
		set_font_size(14);
		int t = draw_string_width(ad->name);

		draw_string(actx, center_x_a(t), 24+ALTTAB_OFFSET+16, rgb(255,255,255), ad->name);
	}

	flip(actx);
	yutani_flip(yctx, alttab);
}

static void handle_key_event(struct yutani_msg_key_event * ke) {
	if ((ke->event.modifiers & KEY_MOD_LEFT_CTRL) &&
		(ke->event.modifiers & KEY_MOD_LEFT_ALT) &&
		(ke->event.keycode == 't') &&
		(ke->event.action == KEY_ACTION_DOWN)) {

		launch_application("terminal");
	}

	if ((was_tabbing) && (ke->event.keycode == 0 || ke->event.keycode == KEY_LEFT_ALT) &&
		(ke->event.modifiers == 0) && (ke->event.action == KEY_ACTION_UP)) {

		fprintf(stderr, "[panel] Stopping focus new_focused = %d\n", new_focused);

		struct window_ad * ad = ads_by_z[new_focused];

		if (!ad) return;

		yutani_focus_window(yctx, ad->wid);
		was_tabbing = 0;
		new_focused = -1;

		free(actx->backbuffer);
		free(actx);

		yutani_close(yctx, alttab);

		return;
	}

	if ((ke->event.modifiers & KEY_MOD_LEFT_ALT) &&
		(ke->event.keycode == '\t') &&
		(ke->event.action == KEY_ACTION_DOWN)) {

		int direction = (ke->event.modifiers & KEY_MOD_LEFT_SHIFT) ? 1 : -1;

		if (window_list->length < 1) return;

		if (was_tabbing) {
			new_focused = new_focused + direction;
		} else {
			new_focused = active_window + direction;
			/* Create tab window */
			alttab = yutani_window_create(yctx, ALTTAB_WIDTH, ALTTAB_HEIGHT);

			/* Center window */
			yutani_window_move(yctx, alttab, center_x(ALTTAB_WIDTH), center_y(ALTTAB_HEIGHT));

			/* Initialize graphics context against the window */
			actx = init_graphics_yutani_double_buffer(alttab);
		}

		if (new_focused < 0) {
			new_focused = 0;
			for (int i = 0; i < MAX_WINDOW_COUNT; i++) {
				if (ads_by_z[i+1] == NULL) {
					new_focused = i;
					break;
				}
			}
		} else if (ads_by_z[new_focused] == NULL) {
			new_focused = 0;
		}

		was_tabbing = 1;

		redraw_alttab();
	}

}

/* Default search paths for icons, in order of preference */
static char * icon_directories[] = {
	"/usr/share/icons/24",
	"/usr/share/icons/48",
	"/usr/share/icons",
	NULL
};

/*
 * Get an icon from the cache, or if it is not in the cache,
 * load it - or cache the generic icon if we can not find an
 * appropriate matching icon on the filesystem.
 */
static sprite_t * icon_get(char * name) {

	if (!strcmp(name,"")) {
		/* If a window doesn't have an icon set, return the generic icon */
		return hashmap_get(icon_cache, "generic");
	}

	/* Check the icon cache */
	sprite_t * icon = hashmap_get(icon_cache, name);

	if (!icon) {
		/* We don't have an icon cached for this identifier, try search */
		int i = 0;
		char path[100];
		while (icon_directories[i]) {
			/* Check each path... */
			sprintf(path, "%s/%s.png", icon_directories[i], name);
			if (access(path, R_OK) == 0) {
				/* And if we find one, cache it */
				icon = malloc(sizeof(sprite_t));
				load_sprite_png(icon, path);
				hashmap_set(icon_cache, name, icon);
				return icon;
			}
			i++;
		}

		/* If we've exhausted our search paths, just return the generic icon */
		icon = hashmap_get(icon_cache, "generic");
		hashmap_set(icon_cache, name, icon);
	}

	/* We have an icon, return it */
	return icon;
}

static void read_applications(FILE * f) {
	if (!f) {
		/* No applications? */
		applications = malloc(sizeof(application_t));
		applications[0].icon = NULL;
		return;
	}
	char line[2048];

	int count = 0;

	while (fgets(line, 2048, f) != NULL) {
		if (strstr(line, "#") == line) continue;

		char * icon = line;
		char * name = strstr(icon,","); name++;
		char * title = strstr(name, ","); title++;

		if (!name || !title) {
			continue; /* invalid */
		}

		count++;
	}

	fseek(f, 0, SEEK_SET);
	applications = malloc(sizeof(application_t) * (count + 1));
	memset(&applications[count], 0x00, sizeof(application_t));

	appmenu_items_count = count;

	int i = 0;
	while (fgets(line, 2048, f) != NULL) {
		if (strstr(line, "#") == line) continue;

		char * icon = line;
		char * name = strstr(icon,","); name++;
		char * title = strstr(name, ","); title++;

		if (!name || !title) {
			continue; /* invalid */
		}

		name[-1] = '\0';
		title[-1] = '\0';

		char * tmp = strstr(title, "\n");
		if (tmp) *tmp = '\0';

		applications[i].icon = strdup(icon);
		applications[i].appname = strdup(name);
		applications[i].title = strdup(title);

		i++;
	}

	fclose(f);
}

static void redraw_appmenu(int item) {
	draw_fill(bctx, APPMENU_BACKGROUND);
	if (item != -1) {
		for (int i = 0; i < APPMENU_ITEM_HEIGHT; ++i) {
			draw_line(bctx, 0, APPMENU_WIDTH, APPMENU_ITEM_HEIGHT * item + i, APPMENU_ITEM_HEIGHT * item + i, APPMENU_HIGHLIGHT);
		}
	}
	draw_line(bctx, APPMENU_WIDTH, APPMENU_WIDTH, 0, APPMENU_ITEM_HEIGHT * appmenu_items_count, rgb(0,0,0));
	draw_line(bctx, 0, APPMENU_WIDTH, APPMENU_ITEM_HEIGHT * appmenu_items_count, APPMENU_ITEM_HEIGHT * appmenu_items_count, rgb(0,0,0));
	spin_lock(&drawlock);
	for (int i = 0; i < appmenu_items_count; ++i) {
		set_font_face(FONT_SANS_SERIF);
		set_font_size(12);

		sprite_t * icon = icon_get(applications[i].icon);

		/* Draw it, scaled if necessary */
		if (icon->width == 24) {
			draw_sprite(bctx, icon, 2, APPMENU_ITEM_HEIGHT * i);
		} else {
			draw_sprite_scaled(bctx, icon, 2, APPMENU_ITEM_HEIGHT * i, 24, 24);
		}

		uint32_t color = (i == item) ? rgb(255,255,255) : rgb(0,0,0);

		draw_string(bctx, 30, 18 + APPMENU_ITEM_HEIGHT * i, color, applications[i].title);
	}
	spin_unlock(&drawlock);
	flip(bctx);
	yutani_flip(yctx, appmenu);
}

static void redraw(void) {
	spin_lock(&drawlock);

	struct timeval now;
	int last = 0;
	struct tm * timeinfo;
	char   buffer[80];

	uint32_t txt_color = TEXT_COLOR;
	int t = 0;

	/* Redraw the background */
	memcpy(ctx->backbuffer, bg_blob, bg_size);

	/* Get the current time for the clock */
	gettimeofday(&now, NULL);
	last = now.tv_sec;
	timeinfo = localtime((time_t *)&now.tv_sec);

	/* Hours : Minutes : Seconds */
	strftime(buffer, 80, "%H:%M:%S", timeinfo);
	set_font_face(FONT_SANS_SERIF_BOLD);
	set_font_size(16);
	draw_string(ctx, width - TIME_LEFT, 19, txt_color, buffer);

	/* Day-of-week */
	strftime(buffer, 80, "%A", timeinfo);
	set_font_face(FONT_SANS_SERIF);
	set_font_size(9);
	t = draw_string_width(buffer);
	t = (DATE_WIDTH - t) / 2;
	draw_string(ctx, width - TIME_LEFT - DATE_WIDTH + t, 11, txt_color, buffer);

	/* Month Day */
	strftime(buffer, 80, "%h %e", timeinfo);
	set_font_face(FONT_SANS_SERIF_BOLD);
	set_font_size(9);
	t = draw_string_width(buffer);
	t = (DATE_WIDTH - t) / 2;
	draw_string(ctx, width - TIME_LEFT - DATE_WIDTH + t, 21, txt_color, buffer);

	/* TODO: Future applications menu */
	set_font_face(FONT_SANS_SERIF_BOLD);
	set_font_size(14);
	draw_string(ctx, 10, 18, appmenu ? HILIGHT_COLOR : txt_color, "Applications");

	/* Now draw the window list */
	int i = 0, j = 0;
	spin_lock(&lock);
	if (window_list) {
		foreach(node, window_list) {
			struct window_ad * ad = node->value;
			char * s = "";
			char tmp_title[50];
			int w = ICON_SIZE + ICON_PADDING * 2;

			if (APP_OFFSET + i + w > LEFT_BOUND) {
				break;
			}

<<<<<<< HEAD
	/* UTF-8 Strings FTW! */
	uint8_t * os_name_ = "PonyOS";
	uint8_t final[512];
	uint32_t l = snprintf(final, 512, "%s %s", os_name_, u.release);
=======
			set_font_face(FONT_SANS_SERIF);
			set_font_size(13);

			if (title_width > MIN_TEXT_WIDTH) {

				memset(tmp_title, 0x0, 50);
				int t_l = strlen(ad->name);
				if (t_l > 45) {
					t_l = 45;
				}
				strncpy(tmp_title, ad->name, t_l);

				while (draw_string_width(tmp_title) > title_width - ICON_PADDING) {
					t_l--;
					tmp_title[t_l] = '.';
					tmp_title[t_l+1] = '.';
					tmp_title[t_l+2] = '.';
					tmp_title[t_l+3] = '\0';
				}
				w += title_width;

				s = tmp_title;
			}

			/* Hilight the focused window */
			if (ad->flags & 1) {
				/* This is the focused window */
				for (int y = 0; y < GRADIENT_HEIGHT; ++y) {
					for (int x = APP_OFFSET + i; x < APP_OFFSET + i + w; ++x) {
						GFX(ctx, x, y) = alpha_blend_rgba(GFX(ctx, x, y), GRADIENT_AT(y));
					}
				}
			}

			/* Get the icon for this window */
			sprite_t * icon = icon_get(ad->icon);

			/* Draw it, scaled if necessary */
			if (icon->width == ICON_SIZE) {
				draw_sprite(ctx, icon, APP_OFFSET + i + ICON_PADDING, 0);
			} else {
				draw_sprite_scaled(ctx, icon, APP_OFFSET + i + ICON_PADDING, 0, ICON_SIZE, ICON_SIZE);
			}

			if (title_width > MIN_TEXT_WIDTH) {
				/* Then draw the window title, with appropriate color */
				if (j == focused_app) {
					/* Current hilighted - title should be a light blue */
					draw_string(ctx, APP_OFFSET + i + ICON_SIZE + ICON_PADDING * 2, TEXT_Y_OFFSET, HILIGHT_COLOR, s);
				} else {
					if (ad->flags & 1) {
						/* Top window should be white */
						draw_string(ctx, APP_OFFSET + i + ICON_SIZE + ICON_PADDING * 2, TEXT_Y_OFFSET, FOCUS_COLOR, s);
					} else {
						/* Otherwise, off white */
						draw_string(ctx, APP_OFFSET + i + ICON_SIZE + ICON_PADDING * 2, TEXT_Y_OFFSET, txt_color, s);
					}
				}
			}

			/* XXX This keeps track of how far left each window list item is
			 * so we can map clicks up in the mouse callback. */
			if (j < MAX_WINDOW_COUNT) {
				ads_by_l[j]->left = APP_OFFSET + i;
			}
			j++;
			i += w;
		}
	}
	spin_unlock(&lock);
>>>>>>> f33f7237

	/* Draw the logout button; XXX This should probably have some sort of focus hilight */
	draw_sprite(ctx, sprite_logout, width - 23, 1); /* Logout button */

	/* Flip */
	flip(ctx);
	yutani_flip(yctx, panel);

	spin_unlock(&drawlock);
}

static void update_window_list(void) {
	yutani_query_windows(yctx);

	list_t * new_window_list = list_create();

	int i = 0;
	while (1) {
		/* We wait for a series of WINDOW_ADVERTISE messsages */
		yutani_msg_t * m = yutani_wait_for(yctx, YUTANI_MSG_WINDOW_ADVERTISE);
		struct yutani_msg_window_advertise * wa = (void*)m->data;

		if (wa->size == 0) {
			/* A sentinal at the end will have a size of 0 */
			free(m);
			break;
		}

		/* Store each window advertisement */
		struct window_ad * ad = malloc(sizeof(struct window_ad));

		char * s = malloc(wa->size);
		memcpy(s, wa->strings, wa->size);
		ad->name = &s[wa->offsets[0]];
		ad->icon = &s[wa->offsets[1]];
		ad->strings = s;
		ad->flags = wa->flags;
		ad->wid = wa->wid;

		ads_by_z[i] = ad;
		i++;
		ads_by_z[i] = NULL;

		node_t * next = NULL;

		/* And insert it, ordered by wid, into the window list */
		foreach(node, new_window_list) {
			struct window_ad * n = node->value;

			if (n->wid > ad->wid) {
				next = node;
				break;
			}
		}

		if (next) {
			list_insert_before(new_window_list, next, ad);
		} else {
			list_insert(new_window_list, ad);
		}
		free(m);
	}
	active_window = i-1;

	i = 0;
	/*
	 * Update each of the wid entries in our array so we can map
	 * clicks to window focus events for each window
	 */
	foreach(node, new_window_list) {
		struct window_ad * ad = node->value;
		if (i < MAX_WINDOW_COUNT) {
			ads_by_l[i] = ad;
			ads_by_l[i+1] = NULL;
		}
		i++;
	}

	/* Then free up the old list and replace it with the new list */
	spin_lock(&lock);

	if (new_window_list->length) {
		int tmp = LEFT_BOUND;
		tmp -= APP_OFFSET;
		tmp -= new_window_list->length * (ICON_SIZE + ICON_PADDING * 2);
		if (tmp < 0) {
			title_width = 0;
		} else {
			title_width = tmp / new_window_list->length;
			if (title_width > MAX_TEXT_WIDTH) {
				title_width = MAX_TEXT_WIDTH;
			}
			if (title_width < MIN_TEXT_WIDTH) {
				title_width = 0;
			}
		}
	} else {
		title_width = 0;
	}
	if (window_list) {
		foreach(node, window_list) {
			struct window_ad * ad = (void*)node->value;
			free(ad->strings);
			free(ad);
		}
		list_free(window_list);
		free(window_list);
	}
	window_list = new_window_list;
	spin_unlock(&lock);

	/* And redraw the panel */
	redraw();
}

static void * clock_thread(void * garbage) {
	/*
	 * This thread just calls redraw every so often so the clock
	 * continues to tick. We really shouldn't need this,
	 * but our current environment doens't provide timeouts,
	 * so we can't just bail out of a yutani poll and redraw...
	 */
	while (_continue) {
		waitpid(-1, NULL, WNOHANG);
		redraw();
		usleep(500000);
	}
}

int main (int argc, char ** argv) {
	/* Connect to window server */
	yctx = yutani_init();

	/* For convenience, store the display size */
	width  = yctx->display_width;
	height = yctx->display_height;

	/* Initialize fonts. */
	init_shmemfonts();
	set_font_size(14);

	/* Create the panel window */
	panel = yutani_window_create(yctx, width, PANEL_HEIGHT);

	/* And move it to the top layer */
	yutani_set_stack(yctx, panel, YUTANI_ZORDER_TOP);

	/* Initialize graphics context against the window */
	ctx = init_graphics_yutani_double_buffer(panel);

	/* Clear it out (the compositor should initialize it cleared anyway */
	draw_fill(ctx, rgba(0,0,0,0));
	flip(ctx);
	yutani_flip(yctx, panel);

	/* Initialize hashmap for icon cache */
	icon_cache = hashmap_create(10);

	{
		char f_name[256];
		sprintf(f_name, "%s/.menu.desktop", getenv("HOME"));
		FILE * f = fopen(f_name, "r");
		if (!f) {
			f = fopen("/etc/menu.desktop", "r");
		}
		read_applications(f);
	}

	/* Preload some common icons */
	{ /* Generic fallback icon */
		sprite_t * app_icon = malloc(sizeof(sprite_t));
		load_sprite_png(app_icon, "/usr/share/icons/24/applications-generic.png");
		hashmap_set(icon_cache, "generic", app_icon);
	}

	{ /* Terminal */
		sprite_t * app_icon = malloc(sizeof(sprite_t));
		load_sprite_png(app_icon, "/usr/share/icons/24/utilities-terminal.png");
		hashmap_set(icon_cache, "utilities-terminal", app_icon);
	}

	{ /* Draw! icon */
		sprite_t * app_icon = malloc(sizeof(sprite_t));
		load_sprite_png(app_icon, "/usr/share/icons/24/applications-painting.png");
		hashmap_set(icon_cache, "applications-painting", app_icon);
	}

	/* Load textures for the background and logout button */
	sprite_panel  = malloc(sizeof(sprite_t));
	sprite_logout = malloc(sizeof(sprite_t));

	load_sprite_png(sprite_panel,  "/usr/share/panel.png");
	load_sprite_png(sprite_logout, "/usr/share/icons/panel-shutdown.png");

	/* Draw the background */
	for (uint32_t i = 0; i < width; i += sprite_panel->width) {
		draw_sprite(ctx, sprite_panel, i, 0);
	}

	/* Copy the prerendered background so we can redraw it quickly */
	bg_size = panel->width * panel->height * sizeof(uint32_t);
	bg_blob = malloc(bg_size);
	memcpy(bg_blob, ctx->backbuffer, bg_size);

	/* Catch SIGINT */
	signal(SIGINT, sig_int);

	/* Start clock thread XXX need timeouts in yutani calls */
	pthread_t _clock_thread;
	pthread_create(&_clock_thread, NULL, clock_thread, NULL);

	/* Subscribe to window updates */
	yutani_subscribe_windows(yctx);

	/* Ask compositor for window list */
	update_window_list();

	/* Key bindings */

	/* Launch terminal */
	yutani_key_bind(yctx, 't', KEY_MOD_LEFT_CTRL | KEY_MOD_LEFT_ALT, YUTANI_BIND_STEAL);

	/* Alt+Tab */
	yutani_key_bind(yctx, '\t', KEY_MOD_LEFT_ALT, YUTANI_BIND_STEAL);
	yutani_key_bind(yctx, '\t', KEY_MOD_LEFT_ALT | KEY_MOD_LEFT_SHIFT, YUTANI_BIND_STEAL);

	/* This lets us receive all just-modifier key releases */
	yutani_key_bind(yctx, KEY_LEFT_ALT, 0, YUTANI_BIND_PASSTHROUGH);

	while (_continue) {
		/* Respond to Yutani events */
		yutani_msg_t * m = yutani_poll(yctx);
		if (m) {
			switch (m->type) {
				/* New window information is available */
				case YUTANI_MSG_NOTIFY:
					update_window_list();
					break;
				/* Mouse movement / click */
				case YUTANI_MSG_WINDOW_MOUSE_EVENT:
					panel_check_click((struct yutani_msg_window_mouse_event *)m->data);
					break;
				case YUTANI_MSG_KEY_EVENT:
					handle_key_event((struct yutani_msg_key_event *)m->data);
					break;
				case YUTANI_MSG_WINDOW_FOCUS_CHANGE:
					handle_focus_event((struct yutani_msg_window_focus_change *)m->data);
					break;
				default:
					break;
			}
			free(m);
		}
	}

	/* Close the panel window */
	yutani_close(yctx, panel);

	/* Stop notifying us of window changes */
	yutani_unsubscribe_windows(yctx);

	return 0;
}<|MERGE_RESOLUTION|>--- conflicted
+++ resolved
@@ -559,12 +559,6 @@
 				break;
 			}
 
-<<<<<<< HEAD
-	/* UTF-8 Strings FTW! */
-	uint8_t * os_name_ = "PonyOS";
-	uint8_t final[512];
-	uint32_t l = snprintf(final, 512, "%s %s", os_name_, u.release);
-=======
 			set_font_face(FONT_SANS_SERIF);
 			set_font_size(13);
 
@@ -635,7 +629,6 @@
 		}
 	}
 	spin_unlock(&lock);
->>>>>>> f33f7237
 
 	/* Draw the logout button; XXX This should probably have some sort of focus hilight */
 	draw_sprite(ctx, sprite_logout, width - 23, 1); /* Logout button */
