/* This file is part of ToaruOS and is released under the terms
 * of the NCSA / University of Illinois License - see LICENSE.md
 * Copyright (C) 2013-2014 Kevin Lange
 */
/*
 * glogin
 *
 * Graphical Login screen
 */
#include <stdlib.h>
#include <assert.h>
#include <unistd.h>
#include <math.h>
#include <string.h>
#include <time.h>

#include <cairo.h>

#include <sys/utsname.h>
#include <sys/wait.h>
#include <sys/time.h>

#include "lib/graphics.h"
#include "lib/shmemfonts.h"
#include "lib/kbd.h"
#include "lib/yutani.h"
#include "lib/toaru_auth.h"

sprite_t * sprites[128];
sprite_t alpha_tmp;

gfx_context_t * ctx;

uint16_t win_width;
uint16_t win_height;

int uid = 0;

<<<<<<< HEAD
/* Timing type */
struct timeval {
	unsigned int tv_sec;
	unsigned int tv_usec;
};

#define LOGO_FINAL_OFFSET 150
=======
#define LOGO_FINAL_OFFSET 100
>>>>>>> f33f7237

int center_x(int x) {
	return (win_width - x) / 2;
}

int center_y(int y) {
	return (win_height - y) / 2;
}

void init_sprite_png(int id, char * path) {
	sprites[id] = malloc(sizeof(sprite_t));
	load_sprite_png(sprites[id], path);
}

#define INPUT_SIZE 1024
int buffer_put(char * input_buffer, char c) {
	int input_collected = strlen(input_buffer);
	if (c == 8) {
		/* Backspace */
		if (input_collected > 0) {
			input_collected--;
			input_buffer[input_collected] = '\0';
		}
		return 0;
	}
	if (c < 10 || (c > 10 && c < 32) || c > 126) {
		return 0;
	}
	input_buffer[input_collected] = c;
	input_collected++;
	input_buffer[input_collected] = '\0';
	if (input_collected == INPUT_SIZE - 1) {
		return 1;
	}
	return 0;
}

void * process_input(void * arg) {
	while (1) {
	}
}

int32_t min(int32_t a, int32_t b) {
	return (a < b) ? a : b;
}

int32_t max(int32_t a, int32_t b) {
	return (a > b) ? a : b;
}

void draw_box(gfx_context_t * ctx, int32_t x, int32_t y, int32_t w, int32_t h, uint32_t color) {
	int32_t _min_x = max(x, 0);
	int32_t _min_y = max(y,  0);
	int32_t _max_x = min(x + w - 1, ctx->width  - 1);
	int32_t _max_y = min(y + h - 1, ctx->height - 1);

	for (int i = _min_y; i < _max_y; ++i) {
		draw_line(ctx, _min_x, _max_x, i, i, color);
	}
}

void draw_box_border(gfx_context_t * ctx, int32_t x, int32_t y, int32_t w, int32_t h, uint32_t color) {
	int32_t _min_x = max(x, 0);
	int32_t _min_y = max(y,  0);
	int32_t _max_x = min(x + w - 1, ctx->width  - 1);
	int32_t _max_y = min(y + h - 1, ctx->height - 1);

	draw_line(ctx, _min_x, _max_x, _min_y, _min_y, color);
	draw_line(ctx, _min_x, _max_x, _max_y, _max_y, color);
	draw_line(ctx, _min_x, _min_x, _min_y, _max_y, color);
	draw_line(ctx, _max_x, _max_x, _min_y, _max_y, color);
}

int main (int argc, char ** argv) {
	init_sprite_png(0, "/usr/share/logo_login.png");
	init_sprite_png(1, "/usr/share/wallpaper.png");
	init_shmemfonts();

	fprintf(stderr, "glogin here, hello world.\n");

	yutani_t * y = yutani_init();

	if (!y) {
		fprintf(stderr, "[demo-client] Connection to server failed.\n");
		return 1;
	}

	/* Generate surface for background */
	sprite_t * bg_sprite;
	cairo_surface_t * bg_surf;

	int width  = y->display_width;
	int height = y->display_height;

	win_width = width;
	win_height = height;

	/* Do something with a window */
	yutani_window_t * wina = yutani_window_create(y, width, height);
	assert(wina);
	yutani_set_stack(y, wina, 0);
	ctx = init_graphics_yutani_double_buffer(wina);
	draw_fill(ctx, rgba(0,0,0,0));
	yutani_flip(y, wina);

	{
		float x = (float)width  / (float)sprites[1]->width;
		float y = (float)height / (float)sprites[1]->height;

		int nh = (int)(x * (float)sprites[1]->height);
		int nw = (int)(y * (float)sprites[1]->width);;

		bg_sprite = create_sprite(width, height, ALPHA_OPAQUE);
		gfx_context_t * bg = init_graphics_sprite(bg_sprite);

		if (nw > width) {
			draw_sprite_scaled(bg, sprites[1], (width - nw) / 2, 0, nw, height);
		} else {
			draw_sprite_scaled(bg, sprites[1], 0, (height - nh) / 2, width, nh);
		}

		/* Three box blurs = good enough approximation of a guassian, but faster*/
		blur_context_box(bg, 20);
		blur_context_box(bg, 20);
		blur_context_box(bg, 20);

		free(bg);
	}

	bg_surf = cairo_image_surface_create_for_data((void*)bg_sprite->bitmap, CAIRO_FORMAT_ARGB32, bg_sprite->width, bg_sprite->height, cairo_format_stride_for_width(CAIRO_FORMAT_ARGB32, bg_sprite->width));

	cairo_surface_t * cs = cairo_image_surface_create_for_data((void*)ctx->backbuffer, CAIRO_FORMAT_ARGB32, ctx->width, ctx->height, cairo_format_stride_for_width(CAIRO_FORMAT_ARGB32, ctx->width));
	cairo_t * cr = cairo_create(cs);

	while (1) {

		yutani_set_stack(y, wina, 0);

		draw_fill(ctx, rgb(0,0,0));
		draw_sprite(ctx, bg_sprite, center_x(width), center_y(height));
		flip(ctx);
		yutani_flip(y, wina);

		char * foo = malloc(sizeof(uint32_t) * width * height);
		memcpy(foo, ctx->backbuffer, sizeof(uint32_t) * width * height);

<<<<<<< HEAD
		for (int i = 0; i < LOGO_FINAL_OFFSET; ++i) {
			draw_fill(ctx, rgb(39,55,113));
=======
		for (int i = 0; i < LOGO_FINAL_OFFSET; i += 2) {
			memcpy(ctx->backbuffer, foo, sizeof(uint32_t) * width * height);
>>>>>>> f33f7237
			draw_sprite(ctx, sprites[0], center_x(sprites[0]->width), center_y(sprites[0]->height) - i);
			flip(ctx);
			yutani_flip_region(y, wina, center_x(sprites[0]->width), center_y(sprites[0]->height) - i, sprites[0]->width, sprites[0]->height + 5);
			usleep(10000);
		}

		size_t buf_size = wina->width * wina->height * sizeof(uint32_t);
		char * buf = malloc(buf_size);

		uint32_t i = 0;

		uint32_t black = rgb(0,0,0);
		uint32_t white = rgb(255,255,255);
		uint32_t red   = rgb(240, 20, 20);

		int x_offset = 65;
		int y_offset = 64;

		int fuzz = 3;

		char username[INPUT_SIZE] = {0};
		char password[INPUT_SIZE] = {0};
		char hostname[512];

		{
			char _hostname[256];
			syscall_gethostname(_hostname);

			struct tm * timeinfo;
			struct timeval now;
			gettimeofday(&now, NULL); //time(NULL);
			timeinfo = localtime((time_t *)&now.tv_sec);

			char _date[256];
			strftime(_date, 256, "%a %B %d %Y", timeinfo);

			sprintf(hostname, "%s // %s", _hostname, _date);
		}

		char kernel_v[512];

		{
			struct utsname u;
			uname(&u);
			/* UTF-8 Strings FTW! */
			uint8_t * os_name_ = "PonyOS";
			uint32_t l = snprintf(kernel_v, 512, "%s %s", os_name_, u.release);
		}

		uid = 0;

#define BOX_WIDTH  272
#define BOX_HEIGHT 104
#define USERNAME_BOX 1
#define PASSWORD_BOX 2
#define EXTRA_TEXT_OFFSET 12
#define TEXTBOX_INTERIOR_LEFT 4
#define LEFT_OFFSET 80
		int box_x = center_x(BOX_WIDTH);
		int box_y = center_y(0) + 8;

		int focus = USERNAME_BOX;

		set_font_size(11);

		int username_label_left = LEFT_OFFSET - 2 - draw_string_width("Username:");
		int password_label_left = LEFT_OFFSET - 2 - draw_string_width("Password:");
		int hostname_label_left = width - 10 - draw_string_width(hostname);
		int kernel_v_label_left = 10;

		char password_circles[INPUT_SIZE * 3];

		int show_error = 0;

		while (1) {
			focus = USERNAME_BOX;
			memset(username, 0x0, INPUT_SIZE);
			memset(password, 0x0, INPUT_SIZE);
			memset(password_circles, 0x0, INPUT_SIZE * 3);

			while (1) {

				strcpy(password_circles, "");
				for (int i = 0; i < strlen(password); ++i) {
					strcat(password_circles, "●");
				}

<<<<<<< HEAD
				/* Redraw the background */
				draw_fill(ctx, rgb(39,55,113));
=======
				memcpy(ctx->backbuffer, foo, sizeof(uint32_t) * width * height);
>>>>>>> f33f7237
				draw_sprite(ctx, sprites[0], center_x(sprites[0]->width), center_y(sprites[0]->height) - LOGO_FINAL_OFFSET);

				draw_string_shadow(ctx, hostname_label_left, height - 12, white, hostname, rgb(0,0,0), 2, 1, 1, 3.0);
				draw_string_shadow(ctx, kernel_v_label_left, height - 12, white, kernel_v, rgb(0,0,0), 2, 1, 1, 3.0);

				/* Draw backdrops */
				draw_box(ctx, box_x, box_y, BOX_WIDTH, BOX_HEIGHT, rgb(180,124,205));
				draw_box(ctx, box_x + LEFT_OFFSET, box_y + 32, 168, 16, rgb(255,255,255));
				draw_box(ctx, box_x + LEFT_OFFSET, box_y + 56, 168, 16, rgb(255,255,255));

				/* Draw labels */
				draw_string(ctx, box_x + username_label_left, box_y + 32 + EXTRA_TEXT_OFFSET, white, "Username:");
				draw_string(ctx, box_x + password_label_left, box_y + 56 + EXTRA_TEXT_OFFSET, white, "Password:");

				/* Draw box entries */
				draw_string(ctx, box_x + LEFT_OFFSET + TEXTBOX_INTERIOR_LEFT, box_y + 32 + EXTRA_TEXT_OFFSET, black, username);
				draw_string(ctx, box_x + LEFT_OFFSET + TEXTBOX_INTERIOR_LEFT, box_y + 56 + EXTRA_TEXT_OFFSET, black, password_circles);

				if (show_error) {
					char * error_message = "Incorrect username or password.";
					
					draw_string(ctx, box_x + (BOX_WIDTH - draw_string_width(error_message)) / 2, box_y + 8 + EXTRA_TEXT_OFFSET, red, error_message);
				}

				if (focus == USERNAME_BOX) {
					draw_box_border(ctx, box_x + LEFT_OFFSET, box_y + 32, 168, 16, rgb(229, 68, 138));
				} else if (focus == PASSWORD_BOX) {
					draw_box_border(ctx, box_x + LEFT_OFFSET, box_y + 56, 168, 16, rgb(229, 68, 138));
				}

				flip(ctx);
				yutani_flip(y, wina);

				struct yutani_msg_key_event kbd;
				int tmp = 0;
				do {
					yutani_msg_t * msg = yutani_poll(y);
					if (msg->type == YUTANI_MSG_KEY_EVENT) {
						struct yutani_msg_key_event * ke = (void*)msg->data;
						if (ke->event.action == KEY_ACTION_DOWN) {
							memcpy(&kbd, ke, sizeof(struct yutani_msg_key_event));
							tmp = 1;
						}
					}
					free(msg);
				} while (!tmp);

				if (kbd.event.keycode == '\n') {
					if (focus == USERNAME_BOX) {
						focus = PASSWORD_BOX;
						continue;
					} else if (focus == PASSWORD_BOX) {
						break;
					}
				}

				if (kbd.event.keycode == '\t') {
					if (focus == USERNAME_BOX) {
						focus = PASSWORD_BOX;
					} else if (focus == PASSWORD_BOX) {
						focus = USERNAME_BOX;
					}
					continue;
				}

				if (focus == USERNAME_BOX) {
					buffer_put(username, kbd.event.keycode);
				} else if (focus == PASSWORD_BOX) {
					buffer_put(password, kbd.event.keycode);
				}

			}

			uid = toaru_auth_check_pass(username, password);

			if (uid >= 0) {
				break;
			}
			show_error = 1;
		}

<<<<<<< HEAD
		draw_fill(ctx, rgb(39,55,113));
		draw_sprite(ctx, sprites[0], center_x(sprites[0]->width), center_y(sprites[0]->height) - LOGO_FINAL_OFFSET);
=======
		memcpy(ctx->backbuffer, foo, sizeof(uint32_t) * width * height);
>>>>>>> f33f7237
		flip(ctx);
		yutani_flip(y, wina);

		pid_t _session_pid = fork();
		if (!_session_pid) {
			setuid(uid);
			toaru_auth_set_vars();
			char * args[] = {"/bin/gsession", NULL};
			execvp(args[0], args);
		}

		free(foo);
		free(buf);

		waitpid(_session_pid, NULL, 0);
	}

	yutani_close(y, wina);


	return 0;
}<|MERGE_RESOLUTION|>--- conflicted
+++ resolved
@@ -36,17 +36,7 @@
 
 int uid = 0;
 
-<<<<<<< HEAD
-/* Timing type */
-struct timeval {
-	unsigned int tv_sec;
-	unsigned int tv_usec;
-};
-
-#define LOGO_FINAL_OFFSET 150
-=======
 #define LOGO_FINAL_OFFSET 100
->>>>>>> f33f7237
 
 int center_x(int x) {
 	return (win_width - x) / 2;
@@ -193,13 +183,8 @@
 		char * foo = malloc(sizeof(uint32_t) * width * height);
 		memcpy(foo, ctx->backbuffer, sizeof(uint32_t) * width * height);
 
-<<<<<<< HEAD
-		for (int i = 0; i < LOGO_FINAL_OFFSET; ++i) {
-			draw_fill(ctx, rgb(39,55,113));
-=======
 		for (int i = 0; i < LOGO_FINAL_OFFSET; i += 2) {
 			memcpy(ctx->backbuffer, foo, sizeof(uint32_t) * width * height);
->>>>>>> f33f7237
 			draw_sprite(ctx, sprites[0], center_x(sprites[0]->width), center_y(sprites[0]->height) - i);
 			flip(ctx);
 			yutani_flip_region(y, wina, center_x(sprites[0]->width), center_y(sprites[0]->height) - i, sprites[0]->width, sprites[0]->height + 5);
@@ -287,12 +272,7 @@
 					strcat(password_circles, "●");
 				}
 
-<<<<<<< HEAD
-				/* Redraw the background */
-				draw_fill(ctx, rgb(39,55,113));
-=======
 				memcpy(ctx->backbuffer, foo, sizeof(uint32_t) * width * height);
->>>>>>> f33f7237
 				draw_sprite(ctx, sprites[0], center_x(sprites[0]->width), center_y(sprites[0]->height) - LOGO_FINAL_OFFSET);
 
 				draw_string_shadow(ctx, hostname_label_left, height - 12, white, hostname, rgb(0,0,0), 2, 1, 1, 3.0);
@@ -374,12 +354,7 @@
 			show_error = 1;
 		}
 
-<<<<<<< HEAD
-		draw_fill(ctx, rgb(39,55,113));
-		draw_sprite(ctx, sprites[0], center_x(sprites[0]->width), center_y(sprites[0]->height) - LOGO_FINAL_OFFSET);
-=======
 		memcpy(ctx->backbuffer, foo, sizeof(uint32_t) * width * height);
->>>>>>> f33f7237
 		flip(ctx);
 		yutani_flip(y, wina);
 
