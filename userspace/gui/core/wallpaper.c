/* vim: tabstop=4 shiftwidth=4 noexpandtab
 * This file is part of ToaruOS and is released under the terms
 * of the NCSA / University of Illinois License - see LICENSE.md
 * Copyright (C) 2013-2014 Kevin Lange
 *
 * Wallpaper renderer.
 *
 */
#include <stdlib.h>
#include <assert.h>
#include <unistd.h>
#include <math.h>
#include <sys/wait.h>

#include "lib/yutani.h"
#include "lib/graphics.h"
#include "lib/shmemfonts.h"
#include "lib/hashmap.h"

#define ICON_X         24
#define ICON_TOP_Y     40
#define ICON_SPACING_Y 74
#define ICON_WIDTH     48
#define EXTRA_WIDTH    24

static uint16_t win_width;
static uint16_t win_height;
static yutani_t * yctx;
static yutani_window_t * wina;
static gfx_context_t * ctx;
static sprite_t * wallpaper;
static hashmap_t * icon_cache;

static int center_x(int x) {
	return (win_width - x) / 2;
}

static int center_y(int y) {
	return (win_height - y) / 2;
}

typedef struct {
	char * icon;
	char * appname;
	char * title;
	sprite_t * icon_sprite;
} application_t;

<<<<<<< HEAD
application_t applications[] = {
	{"/usr/share/icons/utilities-terminal.png",      "terminal", "Terminal"},
	{"/usr/share/icons/applications-painting.png",   "draw",     "Draw!"},
	{"/usr/share/icons/julia.png",                   "julia",    "Julia Fractals"},
	{NULL, NULL, NULL}
=======
static application_t * applications = NULL;

static volatile int _continue = 1;

/* Default search paths for icons, in order of preference */
static char * icon_directories[] = {
	"/usr/share/icons/48",
	"/usr/share/icons/24",
	"/usr/share/icons",
	NULL
>>>>>>> f33f7237
};

/*
 * Get an icon from the cache, or if it is not in the cache,
 * load it - or cache the generic icon if we can not find an
 * appropriate matching icon on the filesystem.
 */
static sprite_t * icon_get(char * name) {

	if (!strcmp(name,"")) {
		/* If a window doesn't have an icon set, return the generic icon */
		return hashmap_get(icon_cache, "generic");
	}

	/* Check the icon cache */
	sprite_t * icon = hashmap_get(icon_cache, name);

	if (!icon) {
		/* We don't have an icon cached for this identifier, try search */
		int i = 0;
		char path[100];
		while (icon_directories[i]) {
			/* Check each path... */
			sprintf(path, "%s/%s.png", icon_directories[i], name);
			fprintf(stderr, "Checking %s for icon\n", path);
			if (access(path, R_OK) == 0) {
				/* And if we find one, cache it */
				icon = malloc(sizeof(sprite_t));
				load_sprite_png(icon, path);
				hashmap_set(icon_cache, name, icon);
				return icon;
			}
			i++;
		}

		/* If we've exhausted our search paths, just return the generic icon */
		icon = hashmap_get(icon_cache, "generic");
		hashmap_set(icon_cache, name, icon);
	}

	/* We have an icon, return it */
	return icon;
}

static void launch_application(char * app) {
	if (!fork()) {
		printf("Starting %s\n", app);
		char * args[] = {"/bin/sh", "-c", app, NULL};
		execvp(args[0], args);
		exit(1);
	}
}

char * next_run_activate = NULL;
int focused_app = -1;

static void redraw_apps(void) {
	draw_sprite(ctx, wallpaper, 0, 0);

	/* Load Application Shortcuts */
	uint32_t i = 0;
	while (1) {
		if (!applications[i].icon) {
			break;
		}
		draw_sprite(ctx, applications[i].icon_sprite, ICON_X, ICON_TOP_Y + ICON_SPACING_Y * i);

		uint32_t color = rgb(255,255,255);

		if (i == focused_app) {
			color = rgb(142,216,255);
		}

		int str_w = draw_string_width(applications[i].title) / 2;
		int str_x = ICON_X + ICON_WIDTH / 2 - str_w;
		int str_y = ICON_TOP_Y + ICON_SPACING_Y * i + ICON_WIDTH + 14;
		draw_string_shadow(ctx, str_x, str_y, color, applications[i].title, rgb(0,0,0), 2, 1, 1, 3.0);

		++i;
	}

	flip(ctx);
}

static void set_focused(int i) {
	if (focused_app != i) {
		int old_focused = focused_app;
		focused_app = i;
		redraw_apps();
		if (old_focused >= 0) {
			yutani_flip_region(yctx, wina, 0, ICON_TOP_Y + ICON_SPACING_Y * old_focused, ICON_WIDTH + 2 * EXTRA_WIDTH, ICON_SPACING_Y);
		}
		if (focused_app >= 0) {
			yutani_flip_region(yctx, wina, 0, ICON_TOP_Y + ICON_SPACING_Y * focused_app, ICON_WIDTH + 2 * EXTRA_WIDTH, ICON_SPACING_Y);
		}
	}
}

static void wallpaper_check_click(struct yutani_msg_window_mouse_event * evt) {
	if (evt->command == YUTANI_MOUSE_EVENT_CLICK) {
		printf("Click!\n");
		if (evt->new_x > ICON_X && evt->new_x < ICON_X + ICON_WIDTH) {
			uint32_t i = 0;
			while (1) {
				if (!applications[i].icon) {
					break;
				}
				if ((evt->new_y > ICON_TOP_Y + ICON_SPACING_Y * i) &&
					(evt->new_y < ICON_TOP_Y + ICON_SPACING_Y + ICON_SPACING_Y * i)) {
					printf("Launching application \"%s\"...\n", applications[i].title);
					launch_application(applications[i].appname);
				}
				++i;
			}
			/* Within the icon range */
		}
	} else if (evt->command == YUTANI_MOUSE_EVENT_MOVE || evt->command == YUTANI_MOUSE_EVENT_ENTER) {
		if (evt->new_x > 0 && evt->new_x < ICON_X + ICON_WIDTH + EXTRA_WIDTH) {
			uint32_t i = 0;
			while (1) {
				if (!applications[i].icon) {
					set_focused(-1);
					break;
				}
				if ((evt->new_y > ICON_TOP_Y + ICON_SPACING_Y * i) &&
					(evt->new_y < ICON_TOP_Y + ICON_SPACING_Y + ICON_SPACING_Y * i)) {
					set_focused(i);
					break;
				}
				++i;
			}
			/* Within the icon range */
		} else {
			set_focused(-1);
		}
	} else if (evt->command == YUTANI_MOUSE_EVENT_LEAVE) {
		set_focused(-1);
	}
}

static void read_applications(FILE * f) {
	if (!f) {
		/* No applications? */
		applications = malloc(sizeof(application_t));
		applications[0].icon = NULL;
		return;
	}
	char line[2048];

	int count = 0;

	while (fgets(line, 2048, f) != NULL) {
		if (strstr(line, "#") == line) continue;

		char * icon = line;
		char * name = strstr(icon,","); name++;
		char * title = strstr(name, ","); title++;

		if (!name || !title) {
			continue; /* invalid */
		}

		count++;
	}

	fseek(f, 0, SEEK_SET);
	applications = malloc(sizeof(application_t) * (count + 1));
	memset(&applications[count], 0x00, sizeof(application_t));

	int i = 0;
	while (fgets(line, 2048, f) != NULL) {
		if (strstr(line, "#") == line) continue;

		char * icon = line;
		char * name = strstr(icon,","); name++;
		char * title = strstr(name, ","); title++;

		if (!name || !title) {
			continue; /* invalid */
		}

		name[-1] = '\0';
		title[-1] = '\0';

		char * tmp = strstr(title, "\n");
		if (tmp) *tmp = '\0';

		fprintf(stderr, "Icon: %s %s %s\n", icon, name, title);

		applications[i].icon = strdup(icon);
		applications[i].appname = strdup(name);
		applications[i].title = strdup(title);

		i++;
	}

	fclose(f);
}

int main (int argc, char ** argv) {
	yctx = yutani_init();

	int width  = yctx->display_width;
	int height = yctx->display_height;

	sprite_t * wallpaper_tmp = malloc(sizeof(sprite_t));

	char f_name[512];
	sprintf(f_name, "%s/.wallpaper.png", getenv("HOME"));
	FILE * f = fopen(f_name, "r");
	if (f) {
		fclose(f);
		load_sprite_png(wallpaper_tmp, f_name);
	} else {
		load_sprite_png(wallpaper_tmp, "/usr/share/wallpaper.png");
	}

	/* Initialize hashmap for icon cache */
	icon_cache = hashmap_create(10);

	{ /* Generic fallback icon */
		sprite_t * app_icon = malloc(sizeof(sprite_t));
		load_sprite_png(app_icon, "/usr/share/icons/48/applications-generic.png");
		hashmap_set(icon_cache, "generic", app_icon);
	}

	sprintf(f_name, "%s/.desktop", getenv("HOME"));
	f = fopen(f_name, "r");
	if (!f) {
		f = fopen("/etc/default.desktop", "r");
	}
	read_applications(f);

	/* Load applications */
	uint32_t i = 0;
	while (applications[i].icon) {
		applications[i].icon_sprite = icon_get(applications[i].icon);
		++i;
	}

	float x = (float)width  / (float)wallpaper_tmp->width;
	float y = (float)height / (float)wallpaper_tmp->height;

	int nh = (int)(x * (float)wallpaper_tmp->height);
	int nw = (int)(y * (float)wallpaper_tmp->width);;

	wallpaper = create_sprite(width, height, ALPHA_OPAQUE);
	gfx_context_t * tmp = init_graphics_sprite(wallpaper);

	if (nw > width) {
		draw_sprite_scaled(tmp, wallpaper_tmp, (width - nw) / 2, 0, nw, height);
	} else {
		draw_sprite_scaled(tmp, wallpaper_tmp, 0, (height - nh) / 2, width, nh);
	}

	free(tmp);

	win_width = width;
	win_height = height;

	wina = yutani_window_create(yctx, width, height);
	assert(wina);
	yutani_set_stack(yctx, wina, YUTANI_ZORDER_BOTTOM);
	ctx = init_graphics_yutani_double_buffer(wina);
	init_shmemfonts();

	redraw_apps();
	yutani_flip(yctx, wina);

	while (_continue) {
		yutani_msg_t * m = yutani_poll(yctx);
		waitpid(-1, NULL, WNOHANG);
		if (m) {
			switch (m->type) {
				case YUTANI_MSG_WINDOW_MOUSE_EVENT:
					wallpaper_check_click((struct yutani_msg_window_mouse_event *)m->data);
					break;
				case YUTANI_MSG_SESSION_END:
					_continue = 0;
					break;
			}
			free(m);
		}
	}

	yutani_close(yctx, wina);

	return 0;
}<|MERGE_RESOLUTION|>--- conflicted
+++ resolved
@@ -46,13 +46,6 @@
 	sprite_t * icon_sprite;
 } application_t;
 
-<<<<<<< HEAD
-application_t applications[] = {
-	{"/usr/share/icons/utilities-terminal.png",      "terminal", "Terminal"},
-	{"/usr/share/icons/applications-painting.png",   "draw",     "Draw!"},
-	{"/usr/share/icons/julia.png",                   "julia",    "Julia Fractals"},
-	{NULL, NULL, NULL}
-=======
 static application_t * applications = NULL;
 
 static volatile int _continue = 1;
@@ -63,7 +56,6 @@
 	"/usr/share/icons/24",
 	"/usr/share/icons",
 	NULL
->>>>>>> f33f7237
 };
 
 /*
