#!/usr/bin/python3
"""

Panel - Displays a window with various widgets at the top of the screen.

This panel is based on the original C implementation in ToaruOS, but is focused
on providing a more easily extended widget system. Each element of the panel is
a widget object which can independently draw and receive mouse events.

"""
import calendar
import configparser
import html
import json
import math
import os
import signal
import sys
import shlex
import subprocess
import time

import cairo

import yutani
import text_region
import toaru_fonts
import fswait

from menu_bar import MenuEntryAction, MenuEntrySubmenu, MenuEntryDivider, MenuWindow
from icon_cache import get_icon

PANEL_HEIGHT=28

def close_enough(msg):
    return msg.command == yutani.MouseEvent.RAISE and \
            math.sqrt((msg.new_x - msg.old_x) ** 2 + (msg.new_y - msg.old_y) ** 2) < 10

class BaseWidget(object):
    """Base class for a panel widget."""

    width = 0

    def draw(self, window, offset, remaining, ctx):
        pass

    def focus_enter(self):
        pass

    def focus_leave(self):
        pass

    def mouse_action(self, msg):
        return False

class FillWidget(BaseWidget):
    """Fills the panel with blank space. Only one such panel element should exist at a time."""

    width = -1

class CalendarMenuEntry(MenuEntryDivider):

    height = 130
    width = 200

    def __init__(self):
        self.font = toaru_fonts.Font(toaru_fonts.FONT_MONOSPACE,13,0xFF000000)
        self.tr = text_region.TextRegion(0,0,self.width-20,self.height,font=self.font)
        self.calendar = calendar.TextCalendar(calendar.SUNDAY)
        t = time.localtime(current_time)
        self.tr.set_line_height(17)
        self.tr.set_text(self.calendar.formatmonth(t.tm_year,t.tm_mon))
        for tu in self.tr.text_units:
            if tu.string == str(t.tm_mday):
                tu.set_font(toaru_fonts.Font(toaru_fonts.FONT_MONOSPACE_BOLD,13,0xFF000000))
                break

    def draw(self, window, offset, ctx):
        self.window = window
        self.tr.move(20,offset)
        self.tr.draw(window)

class ClockWidget(BaseWidget):
    """Displays a simple clock"""

    text_y_offset = -2
    width = 80
    color = 0xFFE6E6E6
    font_size = 22
    alignment = 0
    time_format = '<b>%H:%M:%S</b>'
    hilight = 0xFFba82e3

    def __init__(self):
        self.font = toaru_fonts.Font(toaru_fonts.FONT_SANS_SERIF, self.font_size, self.color)
        self.tr   = text_region.TextRegion(0,0,self.width,PANEL_HEIGHT-self.text_y_offset,font=self.font)
        self.tr.set_alignment(self.alignment)
        self.offset = 0

    def draw(self, window, offset, remaining, ctx):
        self.offset = offset
        self.window = window
        self.tr.move(offset,self.text_y_offset)
        self.tr.set_richtext(time.strftime(self.time_format,time.localtime(current_time)))
        self.tr.draw(window)

    def focus_enter(self):
        self.font.font_color = self.hilight

    def focus_leave(self):
        self.font.font_color = self.color

    def mouse_action(self, msg):
        if msg.command == yutani.MouseEvent.CLICK or close_enough(msg):
            def _pass(action):
                pass
            menu_entries = [
                CalendarMenuEntry(),
            ]
            menu = MenuWindow(menu_entries,(self.offset-120,self.window.height),root=self.window)

class DateWidget(ClockWidget):
    """Displays the weekday and date on separate lines."""

    text_y_offset = -1
    color = 0xFFE6E6E6
    width = 70
    font_size = 12
    alignment = 2
    time_format = '%A\n<b>%B %e</b>'

class LogOutWidget(BaseWidget):
    """Simple button widget that ends the user session when clicked."""
    # TODO: Present a log out / restart menu instead.

    width = 28

    path = '/usr/share/icons/panel-shutdown.png'

    def __init__(self):
        self.icon = cairo.ImageSurface.create_from_png(self.path)
        self.icon_hilight = cairo.ImageSurface.create_from_png(self.path)
        tmp = cairo.Context(self.icon_hilight)
        tmp.set_operator(cairo.OPERATOR_ATOP)
        tmp.rectangle(0,0,24,24)
        tmp.set_source_rgb(186/0xFF,130/0xFF,227/0xFF)
        tmp.paint()
        self.hilighted = False

    def draw(self, window, offset, remaining, ctx):
        self.offset = offset
        self.window = window
        if self.hilighted:
            ctx.set_source_surface(self.icon_hilight,offset+2,2)
        else:
            ctx.set_source_surface(self.icon,offset+2,2)
        ctx.paint()

    def focus_enter(self):
        self.hilighted = True

    def focus_leave(self):
        self.hilighted = False

    def mouse_action(self, msg):
        if msg.command == yutani.MouseEvent.CLICK or close_enough(msg):
            menu_entries = [
                MenuEntryAction("Log Out","exit",logout_callback,None),
            ]
            menu = MenuWindow(menu_entries,(self.offset-120,self.window.height),root=self.window)
            menu.move(self.window.width - menu.width, self.window.height)
        return False

class RestartMenuWidget(LogOutWidget):

    def mouse_action(self, msg):
        if msg.command == yutani.MouseEvent.CLICK or close_enough(msg):
            def exit(action):
                if 'callback' in dir(self):
                    self.callback()
                else:
                    sys.exit(0)
            menu_entries = [
                MenuEntryAction("Restart","exit",exit,None),
            ]
            menu = MenuWindow(menu_entries,(self.offset-120,self.window.height),root=self.window)
            menu.move(self.window.width - menu.width, self.window.height)
        return False

class LabelWidget(BaseWidget):
    """Provides a menu of applications to launch."""

    text_y_offset = 4
    text_x_offset = 10
    color = 0xFFE6E6E6
    hilight = 0xFFba82e3

    def __init__(self, text):
        self.width = 140
        self.font = toaru_fonts.Font(toaru_fonts.FONT_SANS_SERIF_BOLD, 14, self.color)
        self.tr   = text_region.TextRegion(0,0,self.width-self.text_x_offset*2,PANEL_HEIGHT-self.text_y_offset,font=self.font)
        self.tr.set_text(text)

    def draw(self, window, offset, remaining, ctx):
        self.window = window
        self.tr.move(offset+self.text_x_offset,self.text_y_offset)
        self.tr.draw(window)

    def focus_enter(self):
        self.font.font_color = self.hilight

    def focus_leave(self):
        self.font.font_color = self.color

    def activate(self):
        pass # Extend this as needed

    def mouse_action(self,msg):
        if msg.command == yutani.MouseEvent.CLICK or close_enough(msg):
            self.activate()

class MouseModeWidget(BaseWidget):
    """Controls the mouse mode in VMs."""

    width = 28
    color = (0xE6/0xFF,0xE6/0xFF,0xE6/0xFF)
    hilight_color = (186/0xFF,130/0xFF,227/0xFF)
    icon_names = ['mouse-status', 'mouse-relative']
    check_time = 10

    def __init__(self):
        self.icons = {}
        self.icons_hilight = {}
        for name in self.icon_names:
            self.icons[name] = cairo.ImageSurface.create_from_png(f'/usr/share/icons/24/{name}.png')
            tmp = cairo.Context(self.icons[name])
            tmp.set_operator(cairo.OPERATOR_ATOP)
            tmp.rectangle(0,0,24,24)
            tmp.set_source_rgb(*self.color)
            tmp.paint()
            self.icons_hilight[name] = cairo.ImageSurface.create_from_png(f'/usr/share/icons/24/{name}.png')
            tmp = cairo.Context(self.icons_hilight[name])
            tmp.set_operator(cairo.OPERATOR_ATOP)
            tmp.rectangle(0,0,24,24)
            tmp.set_source_rgb(*self.hilight_color)
            tmp.paint()
        self.hilighted = False
        self.absolute = True
        if not os.path.exists('/dev/vmmouse') and not os.path.exists('/dev/absmouse'):
            self.width = 0

    def focus_enter(self):
        self.hilighted = True

    def focus_leave(self):
        self.hilighted = False

    def draw(self, window, offset, remaining, ctx):
        if not self.width:
            return
        source = 'mouse-status' if self.absolute else 'mouse-relative'
        if self.hilighted:
            ctx.set_source_surface(self.icons_hilight[source],offset,2)
        else:
            ctx.set_source_surface(self.icons[source],offset,2)
        ctx.paint()

    def mouse_action(self, msg):
        if msg.command == yutani.MouseEvent.CLICK or close_enough(msg):
            if self.absolute:
                launch_app('toggle_vmware_mouse.py relative')
                self.absolute = False
            else:
                launch_app('toggle_vmware_mouse.py absolute')
                self.absolute = True
            return True


class WeatherWidget(BaseWidget):
    """Collects weather information from an API."""

    text_y_offset = 4
    width = 50
    color = 0xFFE6E6E6
    font_size = 14
    alignment = 0
    check_time = 7200 # 2hr
    update_time = 60
    icon_width = 24
<<<<<<< HEAD
    hilight = 0xFFba82e3
=======
    hilight = 0xFF8EDBFF
    data_path = '/tmp/weather.json'
    icons_path = '/usr/share/icons/weather/'
>>>>>>> 985a4d25

    def __init__(self):
        self.font = toaru_fonts.Font(toaru_fonts.FONT_SANS_SERIF, self.font_size, self.color)
        self.tr   = text_region.TextRegion(0,0,self.width-self.icon_width,PANEL_HEIGHT-self.text_y_offset,font=self.font)
        self.tr.set_alignment(self.alignment)
        self.offset = 0
        self.last_check = 0
        self.last_update = 0
        self.icon = None

    def draw(self, window, offset, remaining, ctx):
        self.check()
        self.offset = offset
        self.window = window
        if self.icon:
            ctx.save()
            ctx.translate(offset,0)
            ctx.scale(self.icon_width/self.icon.get_width(),self.icon_width/self.icon.get_width())
            ctx.set_source_surface(self.icon,0,0)
            ctx.paint()
            ctx.restore()
            self.tr.move(offset + self.icon_width,self.text_y_offset)
        else:
            self.tr.move(offset,self.text_y_offset)
        self.tr.draw(window)

    def focus_enter(self):
        self.font.font_color = self.hilight

    def focus_leave(self):
        self.font.font_color = self.color

    def check(self):
        if current_time - self.last_check > self.check_time:
            # Every so often, try to colect new weather data.
            self.last_check = current_time
            subprocess.Popen(['/bin/weather_tool.py'])
            self.update_time = 1 # Try to collect data every seconds.

        if current_time - self.last_update > self.update_time:
            self.last_update = current_time

            try:
                with open(self.data_path,'r') as f:
                    weather = json.loads(f.read())
            except:
                self.icon = None
                self.tr.set_richtext("")
                self.width = 0
                if current_time - self.last_check > 10:
                    self.update_time = 60 # It's taken more than ten seconds to collect, give up for now.
                return

            self.last_modified = time.strftime("%a, %d %b %Y %H:%M:%S", time.localtime(os.path.getmtime(self.data_path)))

            # We succeeded, so we don't need to try again until we run the update tool again.
            # In case the update tool runs on its own (triggered update from change in city, etc),
            # we'll check every minute.
            self.update_time = 60

            self.tr.set_richtext(f"{weather['temp_r']}°")
            self.width = self.icon_width + self.tr.get_offset_at_index(-1)[1][1]
            if weather['conditions'] and os.path.exists(f"{self.icons_path}{weather['icon']}.png"):
                self.icon = cairo.ImageSurface.create_from_png(f"{self.icons_path}{weather['icon']}.png")
            else:
                self.icon = None
            self.weather = weather

    def mouse_action(self, msg):
        if msg.command == yutani.MouseEvent.CLICK or close_enough(msg):
            def _pass(action):
                pass
            def open_browser(site):
                launch_app(f"help-browser.py {site}")
            def refresh_weather(action):
                self.last_check = 0
                self.check()

            menu_entries = [
                MenuEntryAction(f"<b>Weather for {self.weather['city']}</b>",None,_pass,None,rich=True),
                MenuEntryAction(self.last_modified,None,_pass,None),
                MenuEntryDivider(),
                MenuEntryAction(f"<b>{self.weather['temp']:.2f}°</b> - {self.weather['conditions']}",None,_pass,None,rich=True),
                MenuEntryAction(f"<b>Humidity</b>: {self.weather['humidity']}%",None,_pass,None,rich=True),
                MenuEntryAction(f"<b>Clouds</b>: {self.weather['clouds']}%",None,_pass,None,rich=True),
                MenuEntryDivider(),
                MenuEntryAction(f"Refresh...","refresh",refresh_weather,None),
                MenuEntryAction(f"Configure...","config",launch_app,"weather_tool.py --config"),
                MenuEntryDivider(),
                MenuEntryAction(f"Weather data provided by",None,_pass,None),
                MenuEntryAction(f"<color 0x0000FF>OpenWeatherMap.org</color>",None,open_browser,"http://openweathermap.org/",rich=True),
            ]
            menu = MenuWindow(menu_entries,(self.offset-120,self.window.height),root=self.window)


class VolumeWidget(BaseWidget):
    """Volume control widget."""

    width = 28
    color = (0xE6/0xFF,0xE6/0xFF,0xE6/0xFF)
    hilight_color = (186/0xFF,130/0xFF,227/0xFF)

    icon_names = ['volume-mute','volume-low','volume-medium','volume-full']
    check_time = 10

    def __init__(self):
        self.icons = {}
        self.icons_hilight = {}
        for name in self.icon_names:
            self.icons[name] = cairo.ImageSurface.create_from_png(f'/usr/share/icons/24/{name}.png')
            tmp = cairo.Context(self.icons[name])
            tmp.set_operator(cairo.OPERATOR_ATOP)
            tmp.rectangle(0,0,24,24)
            tmp.set_source_rgb(*self.color)
            tmp.paint()
            self.icons_hilight[name] = cairo.ImageSurface.create_from_png(f'/usr/share/icons/24/{name}.png')
            tmp = cairo.Context(self.icons_hilight[name])
            tmp.set_operator(cairo.OPERATOR_ATOP)
            tmp.rectangle(0,0,24,24)
            tmp.set_source_rgb(*self.hilight_color)
            tmp.paint()
        try:
            self.mixer_fd = open('/dev/mixer')
        except:
            self.mixer_fd = None
        self.volume = self.get_volume()
        self.muted = False
        self.previous_volume = 0
        self.hilighted = False
        self.last_check = 0

    def focus_enter(self):
        self.hilighted = True

    def focus_leave(self):
        self.hilighted = False

    def draw(self, window, offset, remaining, ctx):
        self.check()
        if self.volume < 10:
            source = 'volume-mute'
        elif self.volume < 0x547ae147:
            source = 'volume-low'
        elif self.volume < 0xa8f5c28e:
            source = 'volume-medium'
        else:
            source = 'volume-full'
        if self.hilighted:
            ctx.set_source_surface(self.icons_hilight[source],offset,2)
        else:
            ctx.set_source_surface(self.icons[source],offset,2)
        ctx.paint()

    def check(self):
        if current_time - self.last_check > self.check_time:
            self.last_check = current_time
            self.volume = self.get_volume()

    def get_volume(self):
        """Get the current mixer master volume."""
        import fcntl
        import struct
        knob = bytearray(struct.pack("III", 0, 0, 0)) # VOLUME_DEVICE_ID, VOLUME_KNOB_ID, <Unused>
        try:
            fcntl.ioctl(self.mixer_fd, 2, knob, True)
            _,_,value = struct.unpack("III", knob)
            return value
        except:
            return 0

    def set_volume(self):
        """Set the mixer master volume to the widget's volume level."""
        import fcntl
        import struct
        try:
            knob = struct.pack("III", 0, 0, self.volume) # VOLUME_DEVICE_ID, VOLUME_KNOB_ID, volume_level
            fcntl.ioctl(self.mixer_fd, 3, knob)
        except:
            pass

    def volume_up(self):
        self.volume += 0x8000000
        if self.volume >= 0x100000000:
            self.volume = 0xf8000000
        self.set_volume()

    def volume_down(self):
        self.volume -= 0x8000000
        if self.volume < 0:
            self.volume = 0
        self.set_volume()

    def mouse_action(self, msg):
        if msg.command == yutani.MouseEvent.CLICK or close_enough(msg):
            if self.muted:
                self.muted = False
                self.volume = self.previous_volume
                self.set_volume()
            else:
                self.muted = True
                self.previous_volume = self.volume
                self.volume = 0
                self.set_volume()
            return True
        else:
            if msg.buttons & yutani.MouseButton.SCROLL_UP:
                self.volume_up()
                return True
            elif msg.buttons & yutani.MouseButton.SCROLL_DOWN:
                self.volume_down()
                return True

class NetworkWidget(BaseWidget):
    """Volume control widget."""

    width = 28
    color = (0xE6/0xFF,0xE6/0xFF,0xE6/0xFF)
    hilight_color = (186/0xFF,130/0xFF,227/0xFF)
    icon_names = ['net-active','net-disconnected']
    check_time = 10

    def __init__(self):
        self.icons = {}
        self.icons_hilight = {}
        for name in self.icon_names:
            self.icons[name] = cairo.ImageSurface.create_from_png(f'/usr/share/icons/24/{name}.png')
            tmp = cairo.Context(self.icons[name])
            tmp.set_operator(cairo.OPERATOR_ATOP)
            tmp.rectangle(0,0,24,24)
            tmp.set_source_rgb(*self.color)
            tmp.paint()
            self.icons_hilight[name] = cairo.ImageSurface.create_from_png(f'/usr/share/icons/24/{name}.png')
            tmp = cairo.Context(self.icons_hilight[name])
            tmp.set_operator(cairo.OPERATOR_ATOP)
            tmp.rectangle(0,0,24,24)
            tmp.set_source_rgb(*self.hilight_color)
            tmp.paint()
        self.hilighted = False
        self.ip = None
        self.mac = None
        self.gw = None
        self.device = None
        self.dns = None
        self.last_check = 0
        self.status = 0

    def focus_enter(self):
        self.hilighted = True

    def focus_leave(self):
        self.hilighted = False

    def update(self):
        self.last_check = current_time
        with open('/proc/netif','r') as f:
            lines = f.readlines()
            if len(lines) < 4 or "no network" in lines[0]:
                self.status = 0
            else:
                self.status = 1
                _,self.ip = lines[0].strip().split('\t')
                _,self.mac = lines[1].strip().split('\t')
                _,self.device = lines[2].strip().split('\t')
                _,self.dns = lines[3].strip().split('\t')
                _,self.gw = lines[4].strip().split('\t')

    def check(self):
        if current_time - self.last_check > self.check_time:
            self.update()

    def draw(self, window, offset, remaining, ctx):
        self.check()
        self.offset = offset
        self.window = window
        if self.status == 1:
            source = 'net-active'
        else:
            source = 'net-disconnected'
        if self.hilighted:
            ctx.set_source_surface(self.icons_hilight[source],offset,2)
        else:
            ctx.set_source_surface(self.icons[source],offset,2)
        ctx.paint()

    def mouse_action(self, msg):
        if msg.command == yutani.MouseEvent.CLICK or close_enough(msg):
            def _pass(action):
                pass
            self.update()
            if self.status == 1:
                menu_entries = [
                    MenuEntryAction(f"<b>Network Status</b>",None,_pass,None,rich=True),
                    MenuEntryDivider(),
                    MenuEntryAction(f"<b>IP</b>: {self.ip}",None,_pass,None,rich=True),
                    MenuEntryAction(f"<b>Primary DNS</b>: {self.dns}",None,_pass,None,rich=True),
                    MenuEntryAction(f"<b>Gateway</b>: {self.gw}",None,_pass,None,rich=True),
                    MenuEntryAction(f"<b>MAC</b>: {self.mac}",None,_pass,None,rich=True),
                    MenuEntryAction(f"<b>Device</b>: {self.device}",None,_pass,None,rich=True),
                ]
            else:
                menu_entries = [
                    MenuEntryAction(f"No network.",None,_pass,None),
                ]
            menu = MenuWindow(menu_entries,(self.offset-100,PANEL_HEIGHT),root=self.window)

class WindowListWidget(FillWidget):
    """Displays a list of windows with icons and titles."""

    text_y_offset = 5
    color = 0xFFE6E6E6
    hilight = 0xFFba82e3
    icon_width = 48

    def __init__(self):
        self.font = toaru_fonts.Font(toaru_fonts.FONT_SANS_SERIF, 13, self.color)
        self.font.set_shadow((0xFF000000, 2, 1, 1, 3.0))
        self.font_hilight = toaru_fonts.Font(toaru_fonts.FONT_SANS_SERIF, 13, self.hilight)
        self.font_hilight.set_shadow((0xFF000000, 2, 1, 1, 3.0))
        self.gradient = cairo.LinearGradient(0,0,0,PANEL_HEIGHT)
        self.gradient.add_color_stop_rgba(0.0,186/255,130/255,227/255,0.7)
        self.gradient.add_color_stop_rgba(1.0,186/255,130/255,227/255,0.0)

        self.divider = cairo.LinearGradient(0,0,0,PANEL_HEIGHT)
        self.divider.add_color_stop_rgba(0.1,1,1,1,0.0)
        self.divider.add_color_stop_rgba(0.5,1,1,1,1.0)
        self.divider.add_color_stop_rgba(0.9,1,1,1,0.0)
        self.hovered = None
        self.unit_width = None
        self.offset = 0

    def draw(self, window, offset, remaining, ctx):
        global windows
        if not len(windows):
            return
        self.window = window
        self.offset = offset
        available_width = remaining - offset
        self.unit_width = min(int(available_width / len(windows)),180)
        icon_width = self.icon_width
        if self.unit_width < 56:
            self.unit_width = 32
            icon_width = 24

        i = 0 
        for w in windows:
            if w.flags & 1:
                ctx.set_source(self.gradient)
                ctx.rectangle(offset+4,0,self.unit_width-4,PANEL_HEIGHT)
                ctx.fill()
            icon = get_icon(w.icon, icon_width)

            ctx.save()
            ctx.translate(offset + self.unit_width - icon_width - 2,0)
            ctx.rectangle(0,0,icon_width + 4,PANEL_HEIGHT-2)
            ctx.clip()
            if icon.get_width() != icon_width:
                ctx.scale(icon_width/icon.get_width(),icon_width/icon.get_width())
            ctx.set_source_surface(icon,0,0)
            if self.unit_width < 48:
                ctx.paint()
            else:
                ctx.paint_with_alpha(0.7)
            if i < len(windows) - 1:
                ctx.rectangle(icon_width + 3,0,1,PANEL_HEIGHT)
                ctx.set_source(self.divider)
                ctx.fill()
            ctx.restore()

            offset_left = 4
            if self.unit_width > 48:
                font = self.font
                if self.hovered == w.wid:
                    font = self.font_hilight
                tr = text_region.TextRegion(offset+4+offset_left,self.text_y_offset,self.unit_width - 6 - offset_left,PANEL_HEIGHT-self.text_y_offset,font=font)
                tr.set_one_line()
                tr.set_ellipsis()
                tr.set_text(w.name)
                tr.draw(window)


            offset += self.unit_width
            i += 1

    def focus_leave(self):
        self.hovered = None

    def mouse_action(self, msg):
        if not len(windows):
            return
        msg.new_x -= self.offset
        hovered_index = int(msg.new_x / self.unit_width)
        previously_hovered = self.hovered
        if hovered_index < len(windows):
            self.hovered = windows[hovered_index].wid
            if msg.command == yutani.MouseEvent.CLICK or close_enough(msg):
                yctx.focus_window(self.hovered)
            elif msg.buttons & yutani.MouseButton.BUTTON_RIGHT:
                if not self.window.menus:
                    def move_window(window):
                        yutani.yutani_lib.yutani_window_drag_start_wid(yutani.yutani_ctx._ptr,window)
                    #def close_window(window):
                    #    print("Should close window",window)
                    menu_entries = [
                        MenuEntryAction("Move",None,move_window,self.hovered),
                        #MenuEntryAction("Close",None,close_window,self.hovered)
                    ]
                    menu = MenuWindow(menu_entries,(msg.new_x+self.offset,PANEL_HEIGHT),root=self.window)
        else:
            self.hovered = None
        return self.hovered != previously_hovered


class ApplicationsMenuWidget(BaseWidget):
    """Provides a menu of applications to launch."""

    text_y_offset = 4
    text_x_offset = 10
    color = 0xFFE6E6E6
    hilight = 0xFFba82e3

    def __init__(self):
        self.width = 140
        self.font = toaru_fonts.Font(toaru_fonts.FONT_SANS_SERIF_BOLD, 14, self.color)
        self.tr   = text_region.TextRegion(0,0,self.width-self.text_x_offset*2,PANEL_HEIGHT-self.text_y_offset,font=self.font)
        self.tr.set_text("Applications")

        self.reinit_menus()

    def extra(self, name):
        if not os.path.exists(f'/usr/share/menus/{name}'):
            return []
        else:
            out = []
            for icon in os.listdir(f'/usr/share/menus/{name}'):
                with open(f'/usr/share/menus/{name}/{icon}','r') as f:
                    icon,command,title = f.read().strip().split(',')
                    out.append(MenuEntryAction(title,icon,launch_app,command))
            return out

    def reinit_menus(self):
        accessories = [
            MenuEntryAction("Calculator","calculator",launch_app,"calculator.py"),
            MenuEntryAction("Clock Widget","clock",launch_app,"clock.py"),
            MenuEntryAction("File Browser","folder",launch_app,"file_browser.py"),
            MenuEntryAction("Terminal","utilities-terminal",launch_app,"terminal"),
        ]
        accessories.extend(self.extra('accessories'))
        demos = [
            MenuEntrySubmenu("Cairo",[
                MenuEntryAction("Cairo Demo","cairo-demo",launch_app,"cairo-demo"),
                MenuEntryAction("Cairo Snow","snow",launch_app,"make-it-snow"),
                MenuEntryAction("Pixman Demo","pixman-demo",launch_app,"pixman-demo"),
            ]),
            MenuEntrySubmenu("Mesa (swrast)",[
                MenuEntryAction("Gears","gears",launch_app,"gears"),
                MenuEntryAction("Teapot","teapot",launch_app,"teapot"),
            ]),
            MenuEntryAction("Draw Lines","drawlines",launch_app,"drawlines"),
            MenuEntryAction("Julia Fractals","julia",launch_app,"julia"),
            MenuEntryAction("Plasma","plasma",launch_app,"plasma"),
        ]
        demos.extend(self.extra('demos'))
        games = [
            MenuEntryAction("Mines","mines",launch_app,"mines.py"),
        ]
        games.extend(self.extra('games'))
        graphics = [
            MenuEntryAction("Paint","applications-painting",launch_app,"painting.py"),
        ]
        graphics.extend(self.extra('graphics'))
        settings = [
            MenuEntryAction("Package Manager","package",launch_app,"gsudo package_manager.py"),
            MenuEntryAction("Select Wallpaper","select-wallpaper",launch_app,"select_wallpaper.py"),
        ]
        settings.extend(self.extra('settings'))

        self.menu_entries = [
            MenuEntrySubmenu("Accessories",accessories),
            MenuEntrySubmenu("Demos",demos),
            MenuEntrySubmenu("Games",games),
            MenuEntrySubmenu("Graphics",graphics),
            MenuEntrySubmenu("Settings",settings),
            MenuEntryDivider(),
            MenuEntryAction("Help","help",launch_app,"help-browser.py"),
            MenuEntryAction("About PonyOS","star",launch_app,"about-applet.py"),
            MenuEntryAction("Log Out","exit",logout_callback,""),
        ]

    def draw(self, window, offset, remaining, ctx):
        self.window = window
        self.tr.move(offset+self.text_x_offset,self.text_y_offset)
        self.tr.draw(window)

    def focus_enter(self):
        self.font.font_color = self.hilight

    def focus_leave(self):
        self.font.font_color = self.color

    def activate(self):
        menu = MenuWindow(self.menu_entries,(0,self.window.height),root=self.window)

    def mouse_action(self,msg):
        if msg.command == yutani.MouseEvent.CLICK or close_enough(msg):
            self.activate()

class PanelWindow(yutani.Window):
    """The panel itself."""

    def __init__(self, widgets):
        self.widgets = widgets
        flags = yutani.WindowFlag.FLAG_NO_STEAL_FOCUS | yutani.WindowFlag.FLAG_DISALLOW_DRAG | yutani.WindowFlag.FLAG_DISALLOW_RESIZE
        super(PanelWindow, self).__init__(yutani.yutani_ctx._ptr.contents.display_width,PANEL_HEIGHT,doublebuffer=True,flags=flags)
        self.move(0,0)
        self.set_stack(yutani.WindowStackOrder.ZORDER_TOP)
        self.focused_widget = None

        self.menus = {}
        self.hovered_menu = None

        # Panel background
        self.background = cairo.ImageSurface.create_from_png('/usr/share/panel.png')
        self.background_pattern = cairo.SurfacePattern(self.background)
        self.background_pattern.set_extend(cairo.EXTEND_REPEAT)

        self.visible = True

    def toggle_visibility(self):
        if not self.visible:
            for i in range(PANEL_HEIGHT-1,-1,-1):
                self.move(0,-i)
                yutani.usleep(10000)
            self.visible = True
        else:
            for i in range(1,PANEL_HEIGHT,1):
                self.move(0,-i)
                yutani.usleep(10000)
            self.visible = False

    def draw(self):
        """Draw the window."""
        surface = self.get_cairo_surface()
        ctx = cairo.Context(surface)

        something_changed = False
        for i in range(2):
            # Minor hack - if a widget changes its width during the draw call
            # and it's on the right side, we need to redraw again. We'll go through
            # one draw call with everything, in case multiple widgets changed widths
            # and then redraw them all again. If something changes the second time,
            # well, tough luck.
            ctx.set_operator(cairo.OPERATOR_SOURCE)
            ctx.set_source(self.background_pattern)
            ctx.paint()
            ctx.set_operator(cairo.OPERATOR_OVER)

            offset = 0
            index = 0
            for widget in self.widgets:
                index += 1
                remaining = 0 if widget.width != -1 else self.width - sum([widget.width for widget in self.widgets[index:]])
                before = widget.width
                widget.draw(self, offset, remaining, ctx)
                if widget.width != before:
                    something_changed = True
                offset = offset + widget.width if widget.width != -1 else remaining
            if not something_changed:
                break

        self.flip()

    def finish_resize(self, msg):
        self.resize_accept(msg.width, msg.height)
        self.reinit()
        self.draw()
        self.resize_done()
        self.flip()


    def mouse_event(self, msg):
        redraw = False
        if (msg.command == 5 or msg.new_y >= self.height) and self.focused_widget:
            self.focused_widget.focus_leave()
            self.focused_widget = None
            redraw = True
        elif msg.new_y < self.height:
            widget_under_mouse = None
            offset = 0
            index = 0
            for widget in self.widgets:
                index += 1
                remaining = 0 if widget.width != -1 else self.width - sum([widget.width for widget in self.widgets[index:]])
                if msg.new_x >= offset and msg.new_x < (offset + widget.width if widget.width != -1 else remaining):
                    widget_under_mouse = widget
                    break
                offset = offset + widget.width if widget.width != -1 else remaining
            if widget_under_mouse != self.focused_widget:
                if self.focused_widget:
                    self.focused_widget.focus_leave()
                    redraw = True
                self.focused_widget = widget_under_mouse
                if self.focused_widget:
                    self.focused_widget.focus_enter()
                    redraw = True
            elif widget_under_mouse:
                if widget_under_mouse.mouse_action(msg):
                    self.draw()
        if redraw:
            self.draw()


class WallpaperIcon(object):

    icon_width = 48
    width = 100
    height = 80

    def __init__(self, icon, name, action, data):
        self.name = name
        self.action = action
        self.data = data

        self.x = 0
        self.y = 0

        self.hilighted = False
        self.icon = get_icon(icon,self.icon_width)
        self.icon_hilight = cairo.ImageSurface(self.icon.get_format(),self.icon.get_width(),self.icon.get_height())
        tmp = cairo.Context(self.icon_hilight)
        tmp.set_operator(cairo.OPERATOR_SOURCE)
        tmp.set_source_surface(self.icon,0,0)
        tmp.paint()
        tmp.set_operator(cairo.OPERATOR_ATOP)
        tmp.rectangle(0,0,self.icon_hilight.get_width(),self.icon_hilight.get_height())
        tmp.set_source_rgba(0xba/0xFF,0x82/0xFF,0xe3/0xFF,0.3)
        tmp.paint()

        self.font = toaru_fonts.Font(toaru_fonts.FONT_SANS_SERIF, 13, 0xFFFFFFFF)
        self.font.set_shadow((0xFF000000, 2, 1, 1, 3.0))
        self.tr = text_region.TextRegion(0,0,self.width,15,font=self.font)
        self.tr.set_alignment(2)
        self.tr.set_text(self.name)
        self.tr.set_one_line()

    def draw(self, window, offset, ctx, animating=False):
        x, y = offset

        self.x = x
        self.y = y

        self.tr.move(x,y+self.icon_width+5)
        self.tr.draw(window)

        left_pad = int((self.width - self.icon_width)/2)

        icon = self.icon_hilight if self.hilighted else self.icon

        ctx.save()
        ctx.translate(x+left_pad,y)
        if icon.get_width() != self.icon_width:
            ctx.scale(self.icon_width/icon.get_width(),self.icon_width/icon.get_width())
        ctx.set_source_surface(icon,0,0)
        ctx.paint()
        ctx.restore()

        if animating and animating < 0.5:
            ctx.save()
            ctx.translate(x+left_pad,y)
            if icon.get_width() != self.icon_width:
                ctx.scale(self.icon_width/icon.get_width(),self.icon_width/icon.get_width())
            scale = 1.0 + animating/0.8
            n = (self.icon_width - self.icon_width * scale) / 2
            ctx.translate(n,0)
            ctx.scale(scale,scale)
            ctx.set_source_surface(icon,0,0)
            ctx.paint_with_alpha(1.0 - animating/0.5)
            ctx.restore()

    def focus_enter(self):
        self.hilighted = True

    def focus_leave(self):
        self.hilighted = False

    def mouse_action(self, msg):
        if msg.command == yutani.MouseEvent.CLICK or close_enough(msg):
            self.action(self)

class WallpaperWindow(yutani.Window):
    """Manages the desktop wallpaper window."""

    fallback = '/usr/share/wallpapers/default'

    def __init__(self):
        w = yutani.yutani_ctx._ptr.contents.display_width
        h = yutani.yutani_ctx._ptr.contents.display_height
        flags = yutani.WindowFlag.FLAG_NO_STEAL_FOCUS | yutani.WindowFlag.FLAG_DISALLOW_DRAG | yutani.WindowFlag.FLAG_DISALLOW_RESIZE
        super(WallpaperWindow, self).__init__(w,h,doublebuffer=True,flags=flags)
        self.move(0,0)
        self.set_stack(yutani.WindowStackOrder.ZORDER_BOTTOM)

        # TODO get the user's selected wallpaper
        self.background = self.load_wallpaper()
        self.icons = self.load_icons()
        self.focused_icon = None
        self.animations = {}
        self.x = 0 # For clipping
        self.y = 0

    def animate_new(self):
        self.new_background = self.load_wallpaper()
        self.animations[self] = time.time()

    def add_animation(self, icon):
        self.animations[icon] = time.time()

    def animate(self):
        tick = time.time()
        self.draw(self.animations.keys())
        ditch = []
        for icon in self.animations:
            if icon == self:
                continue
            if tick - self.animations[icon] > 0.5:
                ditch.append(icon)
        for icon in ditch:
            del self.animations[icon]


    def load_icons(self):
        home = os.environ['HOME']
        path = f'{home}/.desktop'
        if not os.path.exists(path):
            path = '/etc/default.desktop'
        icons = []
        with open(path) as f:
            for line in f:
                icons.append(line.strip().split(','))

        wallpaper = self
        def launch_application(self):
            wallpaper.add_animation(self)
            launch_app(self.data)

        out = []
        for icon in icons:
            out.append(WallpaperIcon(icon[0],icon[2],launch_application,icon[1]))

        return out

    def load_wallpaper(self, path=None):
        if not path:
            home = os.environ['HOME']
            conf = f'{home}/.desktop.conf'
            if not os.path.exists(conf):
                path = self.fallback
            else:
                with open(conf,'r') as f:
                    conf_str = '[desktop]\n' + f.read()
                c = configparser.ConfigParser()
                c.read_string(conf_str)
                path = c['desktop'].get('wallpaper',self.fallback)
        return cairo.ImageSurface.create_from_png(path)

    def finish_resize(self, msg):
        self.resize_accept(msg.width, msg.height)
        self.reinit()
        self.draw()
        self.resize_done()
        self.flip()

    def draw(self, clips=None):
        """Draw the window."""
        surface = self.get_cairo_surface()
        ctx = cairo.Context(surface)

        ctx.save()

        if clips:
            for clip in clips:
                ctx.rectangle(clip.x,clip.y,clip.width,clip.height)
            if self.animations:
                for clip in self.animations:
                    ctx.rectangle(clip.x,clip.y,clip.width,clip.height)
            ctx.clip()
        ctx.set_operator(cairo.OPERATOR_SOURCE)

        x = self.width / self.background.get_width()
        y = self.height / self.background.get_height()

        nh = int(x * self.background.get_height())
        nw = int(y * self.background.get_width())

        if (nw > self.width):
            ctx.translate((self.width - nw) / 2, 0)
            ctx.scale(y,y)
        else:
            ctx.translate(0,(self.height - nh) / 2)
            ctx.scale(x,x)

        ctx.set_source_surface(self.background,0,0)
        ctx.paint()
        ctx.restore()


        ctx.set_operator(cairo.OPERATOR_OVER)
        clear_animation = False

        if self in self.animations:
            ctx.save()
            x = self.width / self.new_background.get_width()
            y = self.height / self.new_background.get_height()

            nh = int(x * self.new_background.get_height())
            nw = int(y * self.new_background.get_width())

            if (nw > self.width):
                ctx.translate((self.width - nw) / 2, 0)
                ctx.scale(y,y)
            else:
                ctx.translate(0,(self.height - nh) / 2)
                ctx.scale(x,x)

            ctx.set_source_surface(self.new_background,0,0)
            diff = time.time()-self.animations[self]
            if diff >= 1.0:
                self.background = self.new_background
                clear_animation = True
                ctx.paint()
            else:
                ctx.paint_with_alpha(diff/1.0)

            ctx.restore()

        offset_x = 20
        offset_y = 50
        last_width = 0
        for icon in self.icons:
            if offset_y > self.height - icon.height:
                offset_y = 50
                offset_x += last_width
                last_width = 0
            if icon.width > last_width:
                last_width = icon.width
            if not clips or icon in clips or icon in self.animations or self in self.animations:
                icon.draw(self,(offset_x,offset_y),ctx,time.time()-self.animations[icon] if icon in self.animations else False)
            offset_y += icon.height

        if clear_animation:
            del self.animations[self]

        self.flip()

    def mouse_event(self, msg):
        redraw = False
        clips = []
        if (msg.command == 5 or msg.new_y >= self.height) and self.focused_icon:
            self.focused_icon.focus_leave()
            clips.append(self.focused_icon)
            self.focused_icon = None
            redraw = True
        else:
            icon_under_mouse = None
            offset_x = 20
            offset_y = 50
            last_width = 0
            for icon in self.icons:
                if offset_y > self.height - icon.height:
                    offset_y = 50
                    offset_x += last_width
                    last_width = 0
                if icon.width > last_width:
                    last_width = icon.width
                if msg.new_x >= offset_x and msg.new_x < offset_x + icon.width and msg.new_y >= offset_y and msg.new_y < offset_y + icon.height:
                    icon_under_mouse = icon
                    break
                offset_y += icon.height
            if icon_under_mouse != self.focused_icon:
                if self.focused_icon:
                    self.focused_icon.focus_leave()
                    redraw = True
                    clips.append(self.focused_icon)
                self.focused_icon = icon_under_mouse
                if self.focused_icon:
                    self.focused_icon.focus_enter()
                    redraw = True
                    clips.append(self.focused_icon)
            elif icon_under_mouse:
                if icon_under_mouse.mouse_action(msg):
                    self.draw()
                    clips.append(icon_under_mouse)
        if redraw:
            self.draw(clips)

class AlttabWindow(yutani.Window):
    """Displays the currently selected window for Alt-Tab switching."""

    icon_width = 48
    color = 0xFFE6E6E6

    def __init__(self):
        flags = yutani.WindowFlag.FLAG_NO_STEAL_FOCUS | yutani.WindowFlag.FLAG_DISALLOW_DRAG | yutani.WindowFlag.FLAG_DISALLOW_RESIZE
        super(AlttabWindow,self).__init__(300,115,doublebuffer=True,flags=flags)
        w = yutani.yutani_ctx._ptr.contents.display_width
        h = yutani.yutani_ctx._ptr.contents.display_height
        self.move(int((w-self.width)/2),int((h-self.height)/2))
        self.font = toaru_fonts.Font(toaru_fonts.FONT_SANS_SERIF_BOLD, 14, self.color)

    def draw(self):
        surface = self.get_cairo_surface()
        ctx = cairo.Context(surface)

        ctx.set_operator(cairo.OPERATOR_SOURCE)
        ctx.rectangle(0,0,self.width,self.height)
        ctx.set_source_rgba(0,0,0,0)
        ctx.fill()

        ctx.set_operator(cairo.OPERATOR_OVER)
        rounded_rectangle(ctx,0,0,self.width,self.height,10)
        ctx.set_source_rgba(0,0,0,0.7)
        ctx.fill()

        if new_focused >= 0 and new_focused < len(windows_zorder):
            w = windows_zorder[new_focused]

            icon = get_icon(w.icon,self.icon_width)

            ctx.save()
            ctx.translate(int((self.width-self.icon_width)/2),20)
            if icon.get_width() != self.icon_width:
                ctx.scale(self.icon_width/icon.get_width(),self.icon_width/icon.get_width())
            ctx.set_source_surface(icon,0,0)
            ctx.paint()
            ctx.restore()

            font = self.font
            tr = text_region.TextRegion(0,70,self.width,30,font=font)
            tr.set_one_line()
            tr.set_ellipsis()
            tr.set_alignment(2)
            tr.set_text(w.name)
            tr.draw(self)


        self.flip()

class ApplicationRunnerWindow(yutani.Window):
    """Displays the currently selected window for Alt-Tab switching."""

    icon_width = 48
    color = 0xFFE6E6E6

    def __init__(self):
        super(ApplicationRunnerWindow,self).__init__(400,115,doublebuffer=True)
        w = yutani.yutani_ctx._ptr.contents.display_width
        h = yutani.yutani_ctx._ptr.contents.display_height
        self.move(int((w-self.width)/2),int((h-self.height)/2))
        self.font = toaru_fonts.Font(toaru_fonts.FONT_SANS_SERIF_BOLD, 16, self.color)
        self.data = ""
        self.complete = ""
        self.completed = False
        self.bins = []
        for d in os.environ.get("PATH").split(":"):
            if os.path.exists(d):
                self.bins.extend(os.listdir(d))

    def close(self):
        global app_runner
        app_runner = None
        super(ApplicationRunnerWindow,self).close()

    def try_complete(self):
        if not self.data:
            self.complete = ""
            self.completed = False
            return
        for b in sorted(self.bins):
            if b.startswith(self.data):
                self.complete = b[len(self.data):]
                self.completed = True
                return
        self.completed = False
        self.complete = ""

    def key_action(self, msg):
        if not msg.event.action == yutani.KeyAction.ACTION_DOWN:
            return
        if msg.event.keycode == yutani.Keycode.ESCAPE:
            self.close()
            return
        if msg.event.keycode == yutani.Keycode.DEL:
            self.complete = ""
            self.completed = False
            self.draw()
            return
        if msg.event.key == b'\x00':
            return
        if msg.event.key == b'\n':
            if self.data:
                launch_app(self.data + self.complete, terminal=bool(msg.event.modifiers & yutani.Modifier.MOD_LEFT_SHIFT))
            self.close()
            return
        if msg.event.key == b'\b':
            if self.data:
                self.data = self.data[:-1]
                self.try_complete()
        else:
            self.data += msg.event.key.decode('utf-8')
            self.try_complete()
        self.draw()

    def match_icon(self):
        icons = {
            "calculator.py": "calculator",
            "clock-win": "clock",
            "file_browser.py": "file-browser",
            "make-it-snow": "snow",
            "game": "applications-simulation",
            "draw": "applications-painting",
            "about-applet.py": "star",
            "help-browser.py": "help",
            "terminal": "utilities-terminal",
        }
        x = (self.data+self.complete).split(" ")[0]
        if x in icons:
            return get_icon(icons[x],self.icon_width) # Odd names
        elif self.completed:
            return get_icon(x,self.icon_width) # Fallback
        return None

    def draw(self):
        surface = self.get_cairo_surface()
        ctx = cairo.Context(surface)

        ctx.set_operator(cairo.OPERATOR_SOURCE)
        ctx.rectangle(0,0,self.width,self.height)
        ctx.set_source_rgba(0,0,0,0)
        ctx.fill()

        ctx.set_operator(cairo.OPERATOR_OVER)
        rounded_rectangle(ctx,0,0,self.width,self.height,10)
        ctx.set_source_rgba(0,0,0,0.7)
        ctx.fill()

        icon = self.match_icon()
        if icon:

            ctx.save()
            ctx.translate(20,20)
            if icon.get_width() != self.icon_width:
                ctx.scale(self.icon_width/icon.get_width(),self.icon_width/icon.get_width())
            ctx.set_source_surface(icon,0,0)
            ctx.paint()
            ctx.restore()

        font = self.font
        tr = text_region.TextRegion(0,20,self.width,30,font=font)
        tr.set_one_line()
        tr.set_ellipsis()
        tr.set_alignment(2)
        tr.set_richtext(html.escape(self.data) + '<color 0x888888>' + html.escape(self.complete) + '</color>')
        tr.draw(self)


        self.flip()


def rounded_rectangle(ctx,x,y,w,h,r):
    degrees = math.pi / 180
    ctx.new_sub_path()

    ctx.arc(x + w - r, y + r, r, -90 * degrees, 0 * degrees)
    ctx.arc(x + w - r, y + h - r, r, 0 * degrees, 90 * degrees)
    ctx.arc(x + r, y + h - r, r, 90 * degrees, 180 * degrees)
    ctx.arc(x + r, y + r, r, 180 * degrees, 270 * degrees)
    ctx.close_path()

def launch_app(item,terminal=False):
    """Launch an application in the background."""
    if terminal:
        subprocess.Popen(['/bin/terminal',item])
    else:
        subprocess.Popen(shlex.split(item))

def logout_callback(item):
    """Request the active session be stopped."""
    yctx.session_end()

def finish_alt_tab(msg):
    """When Alt is released, call this to close the alt-tab window and focus the requested window."""
    global tabbing, new_focused, alttab

    w = windows_zorder[new_focused]
    yctx.focus_window(w.wid)
    tabbing = False
    new_focused = -1

    alttab.close()

def reload_wallpaper(signum, frame):
    """Respond to SIGUSR1 by reloading the wallpaper."""
    wallpaper.animate_new()
    appmenu.reinit_menus()

def alt_tab(msg):
    """When Alt+Tab or Alt+Shift+Tab are pressed, call this to set the active alt-tab window."""
    global tabbing, new_focused, alttab
    direction = 1 if (msg.event.modifiers & yutani.Modifier.MOD_LEFT_SHIFT) else -1
    if len(windows_zorder) < 1:
        return

    if tabbing:
        new_focused = new_focused + direction
    else:
        new_focused = len(windows_zorder) - 1 + direction
        alttab = AlttabWindow()

    if new_focused < 0:
        new_focused = len(windows_zorder)-1
    elif new_focused >= len(windows_zorder):
        new_focused = 0

    tabbing = True
    alttab.draw()

def set_binds():

    # Show terminal
    yctx.key_bind(ord('t'), yutani.Modifier.MOD_LEFT_CTRL | yutani.Modifier.MOD_LEFT_ALT, yutani.KeybindFlag.BIND_STEAL)

    # Application runner
    yctx.key_bind(yutani.Keycode.F2, yutani.Modifier.MOD_LEFT_ALT, yutani.KeybindFlag.BIND_STEAL)

    # Menu
    yctx.key_bind(yutani.Keycode.F1, yutani.Modifier.MOD_LEFT_ALT, yutani.KeybindFlag.BIND_STEAL)

    # Hide/show panel
    yctx.key_bind(yutani.Keycode.F11, yutani.Modifier.MOD_LEFT_CTRL, yutani.KeybindFlag.BIND_STEAL)

    # Alt-tab forward and backward
    yctx.key_bind(ord("\t"), yutani.Modifier.MOD_LEFT_ALT, yutani.KeybindFlag.BIND_STEAL)
    yctx.key_bind(ord("\t"), yutani.Modifier.MOD_LEFT_ALT | yutani.Modifier.MOD_LEFT_SHIFT, yutani.KeybindFlag.BIND_STEAL)
    # Release alt
    yctx.key_bind(yutani.Keycode.LEFT_ALT, 0, yutani.KeybindFlag.BIND_PASSTHROUGH)

def reset_zorder(signum, frame):
    wallpaper.set_stack(yutani.WindowStackOrder.ZORDER_BOTTOM)
    panel.set_stack(yutani.WindowStackOrder.ZORDER_TOP)
    set_binds()

def maybe_animate():
    global current_time
    tick = int(time.time())
    if tick != current_time:
        try:
            os.waitpid(-1,os.WNOHANG)
        except ChildProcessError:
            pass
        current_time = tick
        panel.draw()
    if wallpaper.animations:
        wallpaper.animate()

if __name__ == '__main__':
    yctx = yutani.Yutani()

    appmenu = ApplicationsMenuWidget()
    widgets = [appmenu,WindowListWidget(),MouseModeWidget(),VolumeWidget(),NetworkWidget(),WeatherWidget(),DateWidget(),ClockWidget(),LogOutWidget()]
    panel = PanelWindow(widgets)

    wallpaper = WallpaperWindow()
    wallpaper.draw()

    app_runner = None

    # Tabbing
    tabbing = False
    alttab = None
    new_focused = -1

    yctx.subscribe()

    set_binds()

    def update_window_list():
        yctx.query_windows()

        while 1:
            ad = yctx.wait_for(yutani.Message.MSG_WINDOW_ADVERTISE)
            if ad.size == 0:
                return

            yield ad


    windows_zorder = [x for x in update_window_list()]
    windows = sorted(windows_zorder, key=lambda window: window.wid)

    current_time = int(time.time())

    panel.draw()

    signal.signal(signal.SIGUSR1, reload_wallpaper)
    with open('/tmp/.wallpaper.pid','w') as f:
        f.write(str(os.getpid())+'\n')

    signal.signal(signal.SIGUSR2, reset_zorder)

    fds = [yutani.yutani_ctx]
    while 1:
        # Poll for events.
        fd = fswait.fswait(fds,500 if not wallpaper.animations else 20)
        maybe_animate()
        while yutani.yutani_ctx.query():
            msg = yutani.yutani_ctx.poll()
            if msg.type == yutani.Message.MSG_SESSION_END:
                # All applications should attempt to exit on SESSION_END.
                panel.close()
                wallpaper.close()
                msg.free()
                break
            elif msg.type == yutani.Message.MSG_NOTIFY:
                # Update the window list.
                windows_zorder = [x for x in update_window_list()]
                windows = sorted(windows_zorder, key=lambda window: window.wid)
                panel.draw()
            elif msg.type == yutani.Message.MSG_KEY_EVENT:
                if app_runner and msg.wid == app_runner.wid:
                    app_runner.key_action(msg)
                    msg.free()
                    continue
                if not app_runner and \
                    (msg.event.modifiers & yutani.Modifier.MOD_LEFT_ALT) and \
                    (msg.event.keycode == yutani.Keycode.F2) and \
                    (msg.event.action == yutani.KeyAction.ACTION_DOWN):
                    app_runner = ApplicationRunnerWindow()
                    app_runner.draw()
                if not panel.menus and \
                    (msg.event.modifiers & yutani.Modifier.MOD_LEFT_ALT) and \
                    (msg.event.keycode == yutani.Keycode.F1) and \
                    (msg.event.action == yutani.KeyAction.ACTION_DOWN):
                    appmenu.activate()
                # Ctrl-Alt-T: Open Terminal
                if (msg.event.modifiers & yutani.Modifier.MOD_LEFT_CTRL) and \
                    (msg.event.modifiers & yutani.Modifier.MOD_LEFT_ALT) and \
                    (msg.event.keycode == ord('t')) and \
                    (msg.event.action == yutani.KeyAction.ACTION_DOWN):
                    launch_app('terminal')
                # Ctrl-F11: Toggle visibility of panel
                if (msg.event.modifiers & yutani.Modifier.MOD_LEFT_CTRL) and \
                    (msg.event.keycode == yutani.Keycode.F11) and \
                    (msg.event.action == yutani.KeyAction.ACTION_DOWN):
                    panel.toggle_visibility()
                # Release alt while alt-tabbing
                if tabbing and (msg.event.keycode == 0 or msg.event.keycode == yutani.Keycode.LEFT_ALT) and \
                    (msg.event.modifiers == 0) and (msg.event.action == yutani.KeyAction.ACTION_UP):
                    finish_alt_tab(msg)
                # Alt-Tab and Alt-Shift-Tab: Switch window focus.
                if (msg.event.modifiers & yutani.Modifier.MOD_LEFT_ALT) and \
                    (msg.event.keycode == ord("\t")) and \
                    (msg.event.action == yutani.KeyAction.ACTION_DOWN):
                    alt_tab(msg)
                if msg.wid in panel.menus:
                    panel.menus[msg.wid].keyboard_event(msg)
            elif msg.type == yutani.Message.MSG_WELCOME:
                # Display size has changed.
                panel.resize(msg.display_width, PANEL_HEIGHT)
                wallpaper.resize(msg.display_width, msg.display_height)
            elif msg.type == yutani.Message.MSG_RESIZE_OFFER:
                # Resize the window.
                if msg.wid == panel.wid:
                    panel.finish_resize(msg)
                elif msg.wid == wallpaper.wid:
                    wallpaper.finish_resize(msg)
            elif msg.type == yutani.Message.MSG_WINDOW_MOUSE_EVENT:
                if msg.wid == panel.wid:
                    panel.mouse_event(msg)
                elif msg.wid == wallpaper.wid:
                    wallpaper.mouse_event(msg)
                if msg.wid in panel.menus:
                    m = panel.menus[msg.wid]
                    if msg.new_x >= 0 and msg.new_x < m.width and msg.new_y >= 0 and msg.new_y < m.height:
                        panel.hovered_menu = m
                    elif panel.hovered_menu == m:
                        panel.hovered_menu = None
                    m.mouse_action(msg)
            elif msg.type == yutani.Message.MSG_WINDOW_FOCUS_CHANGE:
                if msg.wid in panel.menus and msg.focused == 0:
                    panel.menus[msg.wid].leave_menu()
            msg.free()
<|MERGE_RESOLUTION|>--- conflicted
+++ resolved
@@ -287,13 +287,9 @@
     check_time = 7200 # 2hr
     update_time = 60
     icon_width = 24
-<<<<<<< HEAD
     hilight = 0xFFba82e3
-=======
-    hilight = 0xFF8EDBFF
     data_path = '/tmp/weather.json'
     icons_path = '/usr/share/icons/weather/'
->>>>>>> 985a4d25
 
     def __init__(self):
         self.font = toaru_fonts.Font(toaru_fonts.FONT_SANS_SERIF, self.font_size, self.color)
