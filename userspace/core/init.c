/* This file is part of ToaruOS and is released under the terms
 * of the NCSA / University of Illinois License - see LICENSE.md
 * Copyright (C) 2013-2014 Kevin Lange
 */
/* vim: tabstop=4 shiftwidth=4 noexpandtab
 *
 * init
 *
 * Provides the standard boot routines and
 * calls the user session (compositor / terminal)
 */

#include <stdio.h>
#include <stdlib.h>
#include <unistd.h>
#include <string.h>
#include <fcntl.h>
#include <errno.h>
#include <syscall.h>
#include <sys/wait.h>

#define DEFAULT_HOSTNAME "fluttershy"

void set_console() {
	int _stdin  = open("/dev/null", O_RDONLY);
	int _stdout = open("/dev/ttyS0", O_WRONLY);
	int _stderr = open("/dev/ttyS0", O_WRONLY);

	if (_stdout < 0) {
		_stdout = open("/dev/null", O_WRONLY);
		_stderr = open("/dev/null", O_WRONLY);
	}
}

/* Set the hostname to whatever is in /etc/hostname */
void set_hostname() {
	FILE * _host_file = fopen("/etc/hostname", "r");
	if (!_host_file) {
		/* No /etc/hostname, use the default */
		syscall_sethostname(DEFAULT_HOSTNAME);
	} else {
		char buf[256];
		fgets(buf, 255, _host_file);
		if (buf[strlen(buf)-1] == '\n') {
			buf[strlen(buf)-1] = '\0';
		}
		syscall_sethostname(buf);
		setenv("HOST", buf, 1);
		fclose(_host_file);
	}
}

int start_options(char * args[]) {
	int pid = fork();
	if (!pid) {
		int i = execvp(args[0], args);
		exit(0);
	} else {
		int pid = 0;
		do {
			pid = wait(NULL);
		} while ((pid > 0) || (pid == -1 && errno == EINTR));
	}
}

int main(int argc, char * argv[]) {
	/* stdin/out/err */
	set_console();
	/* Hostname */
	set_hostname();
	if (argc > 1) {
		char * args = NULL;
		if (argc > 2) {
			args = argv[2];
		}
		if (!strcmp(argv[1],"--single")) {
<<<<<<< HEAD
			return start_options((char *[]){"/bin/compositor","/bin/terminal","-Fl",args,NULL});
=======
			return start_options((char *[]){"/bin/compositor","--","/bin/terminal","-Fl",args,NULL});
>>>>>>> f33f7237
		} else if (!strcmp(argv[1], "--vga")) {
			return start_options((char *[]){"/bin/terminal-vga","-l",NULL});
		}
	}
	return start_options((char *[]){"/bin/compositor",NULL});
}<|MERGE_RESOLUTION|>--- conflicted
+++ resolved
@@ -74,11 +74,7 @@
 			args = argv[2];
 		}
 		if (!strcmp(argv[1],"--single")) {
-<<<<<<< HEAD
-			return start_options((char *[]){"/bin/compositor","/bin/terminal","-Fl",args,NULL});
-=======
 			return start_options((char *[]){"/bin/compositor","--","/bin/terminal","-Fl",args,NULL});
->>>>>>> f33f7237
 		} else if (!strcmp(argv[1], "--vga")) {
 			return start_options((char *[]){"/bin/terminal-vga","-l",NULL});
 		}
